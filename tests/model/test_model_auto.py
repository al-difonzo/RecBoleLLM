# -*- coding: utf-8 -*-
# @Time   : 2020/10/24
# @Author : Shanlei Mu
# @Email  : slmu@ruc.edu.cn

# UPDATE
# @Time    :   2020/11/17
# @Author  :   Xingyu Pan
# @email   :   panxy@ruc.edu.cn

import os
import unittest

from recbole.quick_start import objective_function

current_path = os.path.dirname(os.path.realpath(__file__))
config_file_list = [os.path.join(current_path, 'test_model.yaml')]


def quick_test(config_dict):
    objective_function(config_dict=config_dict, config_file_list=config_file_list, saved=False)


class TestGeneralRecommender(unittest.TestCase):

    def test_pop(self):
        config_dict = {
            'model': 'Pop',
        }
        quick_test(config_dict)

    def test_itemknn(self):
        config_dict = {
            'model': 'ItemKNN',
        }
        quick_test(config_dict)

    def test_bpr(self):
        config_dict = {
            'model': 'BPR',
        }
        quick_test(config_dict)

    def test_neumf(self):
        config_dict = {
            'model': 'NeuMF',
        }
        quick_test(config_dict)

    def test_convncf(self):
        config_dict = {
            'model': 'ConvNCF',
        }
        quick_test(config_dict)

    def test_dmf(self):
        config_dict = {
            'model': 'DMF',
        }
        quick_test(config_dict)

    def test_dmf_with_rating(self):
        config_dict = {
            'model': 'DMF',
            'inter_matrix_type': 'rating',
        }
        quick_test(config_dict)

    def test_fism(self):
        config_dict = {
            'model': 'FISM',
        }
        quick_test(config_dict)

    def test_fism_with_split_to_and_alpha(self):
        config_dict = {
            'model': 'FISM',
            'split_to': 10,
            'alpha': 0.5,
        }
        quick_test(config_dict)

    def test_nais(self):
        config_dict = {
            'model': 'NAIS',
        }
        quick_test(config_dict)

    def test_nais_with_concat(self):
        config_dict = {
            'model': 'NAIS',
            'algorithm': 'concat',
            'split_to': 10,
            'alpha': 0.5,
            'beta': 0.1,
        }
        quick_test(config_dict)

    def test_spectralcf(self):
        config_dict = {
            'model': 'SpectralCF',
        }
        quick_test(config_dict)

    def test_gcmc(self):
        config_dict = {
            'model': 'GCMC',
        }
        quick_test(config_dict)

    def test_gcmc_with_stack(self):
        config_dict = {
            'model': 'GCMC',
            'accum': 'stack',
            'sparse_feature': False,
        }
        quick_test(config_dict)

    def test_ngcf(self):
        config_dict = {
            'model': 'NGCF',
        }
        quick_test(config_dict)

    def test_lightgcn(self):
        config_dict = {
            'model': 'LightGCN',
        }
        quick_test(config_dict)

    def test_dgcf(self):
        config_dict = {
            'model': 'DGCF',
        }
        quick_test(config_dict)

    def test_line(self):
        config_dict = {
            'model': 'LINE',
        }
        quick_test(config_dict)

    def test_ease(self):
        config_dict = {
            'model': 'EASE',
        }
        quick_test(config_dict)

    def test_MultiDAE(self):
        config_dict = {
            'model': 'MultiDAE',
            'training_neg_sample_num': 0
        }
        quick_test(config_dict)

    def test_MultiVAE(self):
        config_dict = {
            'model': 'MultiVAE',
            'training_neg_sample_num': 0
        }
<<<<<<< HEAD
        objective_function(config_dict=config_dict,
                           config_file_list=config_file_list, saved=False)
        
=======
        quick_test(config_dict)

    def test_enmf(self):
        config_dict = {
            'model': 'ENMF',
            'training_neg_sample_num': 0,
        }
        quick_test(config_dict)
 
>>>>>>> 27c41f6d
    def test_MacridVAE(self):
        config_dict = {
            'model': 'MacridVAE',
            'training_neg_sample_num': 0
        }
        quick_test(config_dict)

    def test_CDAE(self):
        config_dict = {
            'model': 'CDAE',
            'training_neg_sample_num': 0
        }
        quick_test(config_dict)
        
    def test_NNCF(self):
        config_dict = {
            'model': 'NNCF',
        }
        quick_test(config_dict)
        


    def test_enmf(self):
        config_dict = {
            'model': 'ENMF',
            'training_neg_sample_num': 0,
        }
        quick_test(config_dict)

    def test_RecVAE(self):
        config_dict = {
            'model': 'RecVAE',
            'training_neg_sample_num': 0
        }
        quick_test(config_dict)
        
    def test_ease(self):
        config_dict = {
            'model': 'EASE',
        }
        objective_function(config_dict=config_dict,
                           config_file_list=config_file_list, saved=False)
        
    def test_NNCF(self):
        config_dict = {
            'model': 'NNCF',
        }
        quick_test(config_dict)


class TestContextRecommender(unittest.TestCase):
    # todo: more complex context information should be test, such as criteo dataset

    def test_lr(self):
        config_dict = {
            'model': 'LR',
            'threshold': {'rating': 4},
        }
        quick_test(config_dict)

    def test_fm(self):
        config_dict = {
            'model': 'FM',
            'threshold': {'rating': 4},
        }
        quick_test(config_dict)

    def test_nfm(self):
        config_dict = {
            'model': 'NFM',
            'threshold': {'rating': 4},
        }
        quick_test(config_dict)

    def test_deepfm(self):
        config_dict = {
            'model': 'DeepFM',
            'threshold': {'rating': 4},
        }
        quick_test(config_dict)

    def test_xdeepfm(self):
        config_dict = {
            'model': 'xDeepFM',
            'threshold': {'rating': 4},
        }
        quick_test(config_dict)

    def test_xdeepfm_with_direct(self):
        config_dict = {
            'model': 'xDeepFM',
            'threshold': {'rating': 4},
            'direct': True,
        }
        quick_test(config_dict)

    def test_afm(self):
        config_dict = {
            'model': 'AFM',
            'threshold': {'rating': 4},
        }
        quick_test(config_dict)

    def test_fnn(self):
        config_dict = {
            'model': 'FNN',
            'threshold': {'rating': 4},
        }
        quick_test(config_dict)

    def test_pnn(self):
        config_dict = {
            'model': 'PNN',
            'threshold': {'rating': 4},
        }
        quick_test(config_dict)

    def test_pnn_with_use_inner_and_use_outer(self):
        config_dict = {
            'model': 'PNN',
            'threshold': {'rating': 4},
            'use_inner': True,
            'use_outer': True,
        }
        quick_test(config_dict)

    def test_pnn_without_use_inner_and_use_outer(self):
        config_dict = {
            'model': 'PNN',
            'threshold': {'rating': 4},
            'use_inner': False,
            'use_outer': False,
        }
        quick_test(config_dict)

    def test_dssm(self):
        config_dict = {
            'model': 'DSSM',
            'threshold': {'rating': 4},
        }
        quick_test(config_dict)

    def test_widedeep(self):
        config_dict = {
            'model': 'WideDeep',
            'threshold': {'rating': 4},
        }
        quick_test(config_dict)

    def test_autoint(self):
        config_dict = {
            'model': 'AutoInt',
            'threshold': {'rating': 4},
        }
        quick_test(config_dict)

    def test_ffm(self):
        config_dict = {
            'model': 'FFM',
            'threshold': {'rating': 4},
        }
        quick_test(config_dict)

    def test_fwfm(self):
        config_dict = {
            'model': 'FwFM',
            'threshold': {'rating': 4},
        }
        quick_test(config_dict)

    def test_dcn(self):
        config_dict = {
            'model': 'DCN',
            'threshold': {'rating': 4},
        }
        quick_test(config_dict)

    def test_xgboost(self):
        config_dict = {
            'model': 'xgboost',
            'threshold': {'rating': 4},
            'xgb_params': {
                'booster': 'gbtree',
                'objective': 'binary:logistic',
                'eval_metric': ['auc', 'logloss']
            },
            'xgb_num_boost_round': 1,
        }
        quick_test(config_dict)


class TestSequentialRecommender(unittest.TestCase):

    def test_din(self):
        config_dict = {
            'model': 'DIN',
        }
        quick_test(config_dict)

    def test_fpmc(self):
        config_dict = {
            'model': 'FPMC',
        }
        quick_test(config_dict)

    def test_gru4rec(self):
        config_dict = {
            'model': 'GRU4Rec',
        }
        quick_test(config_dict)

    def test_gru4rec_with_BPR_loss(self):
        config_dict = {
            'model': 'GRU4Rec',
            'loss_type': 'BPR',
        }
        quick_test(config_dict)

    def test_narm(self):
        config_dict = {
            'model': 'NARM',
        }
        quick_test(config_dict)

    def test_narm_with_BPR_loss(self):
        config_dict = {
            'model': 'NARM',
            'loss_type': 'BPR',
        }
        quick_test(config_dict)

    def test_stamp(self):
        config_dict = {
            'model': 'STAMP',
        }
        quick_test(config_dict)

    def test_stamp_with_BPR_loss(self):
        config_dict = {
            'model': 'STAMP',
            'loss_type': 'BPR',
        }
        quick_test(config_dict)

    def test_caser(self):
        config_dict = {
            'model': 'Caser',
            'MAX_ITEM_LIST_LENGTH': 10,
            'reproducibility': False,
        }
        quick_test(config_dict)

    def test_caser_with_BPR_loss(self):
        config_dict = {
            'model': 'Caser',
            'loss_type': 'BPR',
            'MAX_ITEM_LIST_LENGTH': 10,
            'reproducibility': False,
        }
        quick_test(config_dict)

    def test_nextitnet(self):
        config_dict = {
            'model': 'NextItNet',
            'reproducibility': False,
        }
        quick_test(config_dict)

    def test_nextitnet_with_BPR_loss(self):
        config_dict = {
            'model': 'NextItNet',
            'loss_type': 'BPR',
            'reproducibility': False,
        }
        quick_test(config_dict)

    def test_transrec(self):
        config_dict = {
            'model': 'TransRec',
        }
        quick_test(config_dict)

    def test_sasrec(self):
        config_dict = {
            'model': 'SASRec',
        }
        quick_test(config_dict)

    def test_sasrec_with_BPR_loss_and_relu(self):
        config_dict = {
            'model': 'SASRec',
            'loss_type': 'BPR',
            'hidden_act': 'relu'
        }
        quick_test(config_dict)

    def test_sasrec_with_BPR_loss_and_sigmoid(self):
        config_dict = {
            'model': 'SASRec',
            'loss_type': 'BPR',
            'hidden_act': 'sigmoid'
        }
        quick_test(config_dict)

    def test_srgnn(self):
        config_dict = {
            'model': 'SRGNN',
            'MAX_ITEM_LIST_LENGTH': 3,
        }
        quick_test(config_dict)

    def test_srgnn_with_BPR_loss(self):
        config_dict = {
            'model': 'SRGNN',
            'loss_type': 'BPR',
            'MAX_ITEM_LIST_LENGTH': 3,
        }
        quick_test(config_dict)

    def test_gcsan(self):
        config_dict = {
            'model': 'GCSAN',
            'MAX_ITEM_LIST_LENGTH': 3,
        }
        quick_test(config_dict)

    def test_gcsan_with_BPR_loss_and_tanh(self):
        config_dict = {
            'model': 'GCSAN',
            'loss_type': 'BPR',
            'hidden_act': 'tanh',
            'MAX_ITEM_LIST_LENGTH': 3,
        }
        quick_test(config_dict)

    def test_gru4recf(self):
        config_dict = {
            'model': 'GRU4RecF',
        }
        quick_test(config_dict)

    def test_gru4recf_with_max_pooling(self):
        config_dict = {
            'model': 'GRU4RecF',
            'pooling_mode': 'max',
        }
        quick_test(config_dict)

    def test_gru4recf_with_sum_pooling(self):
        config_dict = {
            'model': 'GRU4RecF',
            'pooling_mode': 'sum',
        }
        quick_test(config_dict)

    def test_sasrecf(self):
        config_dict = {
            'model': 'SASRecF',
        }
        quick_test(config_dict)

    def test_sasrecf_with_max_pooling(self):
        config_dict = {
            'model': 'SASRecF',
            'pooling_mode': 'max',
        }
        quick_test(config_dict)

    def test_sasrecf_with_sum_pooling(self):
        config_dict = {
            'model': 'SASRecF',
            'pooling_mode': 'sum',
        }
        quick_test(config_dict)

    def test_hrm(self):
        config_dict = {
            'model': 'HRM',
        }
        quick_test(config_dict)

    def test_hrm_with_BPR_loss(self):
        config_dict = {
            'model': 'HRM',
            'loss_type': 'BPR',
        }
        quick_test(config_dict)

    def test_npe(self):
        config_dict = {
            'model': 'NPE',
        }
        quick_test(config_dict)

    def test_npe_with_BPR_loss(self):
        config_dict = {
            'model': 'NPE',
            'loss_type': 'BPR',
        }
        quick_test(config_dict)

    def test_shan(self):
        config_dict = {
            'model': 'SHAN',
        }
        quick_test(config_dict)

    def test_shan_with_BPR_loss(self):
        config_dict = {
            'model': 'SHAN',
            'loss_type': 'BPR',
        }
        quick_test(config_dict)

    def test_hgn(self):
        config_dict = {
            'model': 'HGN',
        }
        quick_test(config_dict)

    def test_hgn_with_CE_loss(self):
        config_dict = {
            'model': 'HGN',
            'loss_type': 'CE',
        }
        quick_test(config_dict)

    def test_fossil(self):
        config_dict = {
            'model': 'FOSSIL',
        }
        quick_test(config_dict)

    def test_repeat_net(self):
        config_dict = {
            'model': 'RepeatNet',
        }
        quick_test(config_dict)

    def test_fdsa(self):
        config_dict = {
            'model': 'FDSA',
        }
        quick_test(config_dict)

    def test_fdsa_with_max_pooling(self):
        config_dict = {
            'model': 'FDSA',
            'pooling_mode': 'max',
        }
        quick_test(config_dict)

    def test_fdsa_with_sum_pooling(self):
        config_dict = {
            'model': 'FDSA',
            'pooling_mode': 'sum',
        }
        quick_test(config_dict)

    def test_bert4rec(self):
        config_dict = {
            'model': 'BERT4Rec',
        }
        objective_function(config_dict=config_dict,
                           config_file_list=config_file_list, saved=False)

    def test_bert4rec_with_BPR_loss_and_swish(self):
        config_dict = {
            'model': 'BERT4Rec',
            'loss_type': 'BPR',
            'hidden_act': 'swish'
        }
        objective_function(config_dict=config_dict,
                           config_file_list=config_file_list, saved=False)

    # def test_gru4reckg(self):
    #     config_dict = {
    #         'model': 'GRU4RecKG',
    #     }
    #     quick_test(config_dict)

    # def test_s3rec(self):
    #     config_dict = {
    #         'model': 'S3Rec',
    #         'train_stage': 'pretrain',
    #         'save_step': 1,
    #     }
    #     quick_test(config_dict)
    #
    #     config_dict = {
    #         'model': 'S3Rec',
    #         'train_stage': 'finetune',
    #         'pre_model_path': './saved/S3Rec-test-1.pth',
    #     }
    #     quick_test(config_dict)


class TestKnowledgeRecommender(unittest.TestCase):

    def test_cke(self):
        config_dict = {
            'model': 'CKE',
        }
        quick_test(config_dict)

    def test_cfkg(self):
        config_dict = {
            'model': 'CFKG',
        }
        quick_test(config_dict)

    def test_cfkg_with_transe(self):
        config_dict = {
            'model': 'CFKG',
            'loss_function': 'transe',
        }
        quick_test(config_dict)

    def test_ktup(self):
        config_dict = {
            'model': 'KTUP',
            'train_rec_step': 1,
            'train_kg_step': 1,
            'epochs': 2,
        }
        quick_test(config_dict)

    def test_ktup_with_L1_flag(self):
        config_dict = {
            'model': 'KTUP',
            'use_st_gumbel': False,
            'L1_flag': True,
        }
        quick_test(config_dict)

    def test_kgat(self):
        config_dict = {
            'model': 'KGAT',
        }
        quick_test(config_dict)

    def test_kgat_with_gcn(self):
        config_dict = {
            'model': 'KGAT',
            'aggregator_type': 'gcn',
        }
        quick_test(config_dict)

    def test_kgat_with_graphsage(self):
        config_dict = {
            'model': 'KGAT',
            'aggregator_type': 'graphsage',
        }
        quick_test(config_dict)

    def test_ripplenet(self):
        config_dict = {
            'model': 'RippleNet',
        }
        quick_test(config_dict)

    def test_mkr(self):
        config_dict = {
            'model': 'MKR',
        }
        quick_test(config_dict)

    def test_mkr_without_use_inner_product(self):
        config_dict = {
            'model': 'MKR',
            'use_inner_product': False,
        }
        quick_test(config_dict)

    def test_kgcn(self):
        config_dict = {
            'model': 'KGCN',
        }
        quick_test(config_dict)

    def test_kgcn_with_neighbor(self):
        config_dict = {
            'model': 'KGCN',
            'aggregator': 'neighbor',
        }
        quick_test(config_dict)

    def test_kgcn_with_concat(self):
        config_dict = {
            'model': 'KGCN',
            'aggregator': 'concat',
        }
        quick_test(config_dict)

    def test_kgnnls(self):
        config_dict = {
            'model': 'KGNNLS',
        }
        quick_test(config_dict)

    def test_kgnnls_with_neighbor(self):
        config_dict = {
            'model': 'KGNNLS',
            'aggregator': 'neighbor',
        }
        quick_test(config_dict)

    def test_kgnnls_with_concat(self):
        config_dict = {
            'model': 'KGNNLS',
            'aggregator': 'concat',
        }
        quick_test(config_dict)


if __name__ == '__main__':
    unittest.main()<|MERGE_RESOLUTION|>--- conflicted
+++ resolved
@@ -158,11 +158,6 @@
             'model': 'MultiVAE',
             'training_neg_sample_num': 0
         }
-<<<<<<< HEAD
-        objective_function(config_dict=config_dict,
-                           config_file_list=config_file_list, saved=False)
-        
-=======
         quick_test(config_dict)
 
     def test_enmf(self):
@@ -172,7 +167,6 @@
         }
         quick_test(config_dict)
  
->>>>>>> 27c41f6d
     def test_MacridVAE(self):
         config_dict = {
             'model': 'MacridVAE',
@@ -192,33 +186,11 @@
             'model': 'NNCF',
         }
         quick_test(config_dict)
-        
-
-
-    def test_enmf(self):
-        config_dict = {
-            'model': 'ENMF',
-            'training_neg_sample_num': 0,
-        }
-        quick_test(config_dict)
 
     def test_RecVAE(self):
         config_dict = {
             'model': 'RecVAE',
             'training_neg_sample_num': 0
-        }
-        quick_test(config_dict)
-        
-    def test_ease(self):
-        config_dict = {
-            'model': 'EASE',
-        }
-        objective_function(config_dict=config_dict,
-                           config_file_list=config_file_list, saved=False)
-        
-    def test_NNCF(self):
-        config_dict = {
-            'model': 'NNCF',
         }
         quick_test(config_dict)
 

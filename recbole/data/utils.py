# @Time   : 2020/7/21
# @Author : Yupeng Hou
# @Email  : houyupeng@ruc.edu.cn

# UPDATE:
# @Time   : 2020/10/19, 2020/9/17, 2020/8/31
# @Author : Yupeng Hou, Yushuo Chen, Kaiyuan Li
# @Email  : houyupeng@ruc.edu.cn, chenyushuo@ruc.edu.cn, tsotfsk@outlook.com

"""
recbole.data.utils
########################
"""

import copy
import importlib
import os

from recbole.config import EvalSetting
from recbole.data.dataloader import *
from recbole.sampler import KGSampler, Sampler, RepeatableSampler
from recbole.utils import ModelType


def create_dataset(config):
    """Create dataset according to :attr:`config['model']` and :attr:`config['MODEL_TYPE']`.

    Args:
        config (Config): An instance object of Config, used to record parameter information.

    Returns:
        Dataset: Constructed dataset.
    """
    dataset_module = importlib.import_module('recbole.data.dataset')
    if hasattr(dataset_module, config['model'] + 'Dataset'):
        return getattr(dataset_module, config['model'] + 'Dataset')(config)
    else:
        model_type = config['MODEL_TYPE']
        if model_type == ModelType.SEQUENTIAL:
            from .dataset import SequentialDataset
            return SequentialDataset(config)
        elif model_type == ModelType.KNOWLEDGE:
            from .dataset import KnowledgeBasedDataset
            return KnowledgeBasedDataset(config)
        elif model_type == ModelType.SOCIAL:
            from .dataset import SocialDataset
            return SocialDataset(config)
        elif model_type == ModelType.XGBOOST:
            from .dataset import XgboostDataset
            return XgboostDataset(config)
        else:
            from .dataset import Dataset
            return Dataset(config)


def data_preparation(config, dataset, save=False):
    """Split the dataset by :attr:`config['eval_setting']` and call :func:`dataloader_construct` to create
    corresponding dataloader.

    Args:
        config (Config): An instance object of Config, used to record parameter information.
        dataset (Dataset): An instance object of Dataset, which contains all interaction records.
        save (bool, optional): If ``True``, it will call :func:`save_datasets` to save split dataset.
            Defaults to ``False``.

    Returns:
        tuple:
            - train_data (AbstractDataLoader): The dataloader for training.
            - valid_data (AbstractDataLoader): The dataloader for validation.
            - test_data (AbstractDataLoader): The dataloader for testing.
    """
    model_type = config['MODEL_TYPE']

    es_str = [_.strip() for _ in config['eval_setting'].split(',')]
    es = EvalSetting(config)

    kwargs = {}
    if 'RS' in es_str[0]:
        kwargs['ratios'] = config['split_ratio']
        if kwargs['ratios'] is None:
            raise ValueError('`ratios` should be set if `RS` is set')
    if 'LS' in es_str[0]:
        kwargs['leave_one_num'] = config['leave_one_num']
        if kwargs['leave_one_num'] is None:
            raise ValueError('`leave_one_num` should be set if `LS` is set')
    kwargs['group_by_user'] = config['group_by_user']
    getattr(es, es_str[0])(**kwargs)

    if es.split_args['strategy'] != 'loo' and model_type == ModelType.SEQUENTIAL:
        raise ValueError('Sequential models require "loo" split strategy.')

    built_datasets = dataset.build(es)
    train_dataset, valid_dataset, test_dataset = built_datasets
    phases = ['train', 'valid', 'test']
    sampler = None

    if save:
        save_datasets(config['checkpoint_dir'], name=phases, dataset=built_datasets)

    kwargs = {}
    if config['training_neg_sample_num']:
        if dataset.label_field in dataset.inter_feat:
            raise ValueError(f'`training_neg_sample_num` should be 0 '
                             f'if inter_feat have label_field [{dataset.label_field}].')
        train_distribution = config['training_neg_sample_distribution'] or 'uniform'
        es.neg_sample_by(by=config['training_neg_sample_num'], distribution=train_distribution)
        if model_type != ModelType.SEQUENTIAL:
            sampler = Sampler(phases, built_datasets, es.neg_sample_args['distribution'])
        else:
            sampler = RepeatableSampler(phases, dataset, es.neg_sample_args['distribution'])
        kwargs['sampler'] = sampler.set_phase('train')
        kwargs['neg_sample_args'] = copy.deepcopy(es.neg_sample_args)
        if model_type == ModelType.KNOWLEDGE:
            kg_sampler = KGSampler(dataset, es.neg_sample_args['distribution'])
            kwargs['kg_sampler'] = kg_sampler
    train_data = dataloader_construct(
        name='train',
        config=config,
        eval_setting=es,
        dataset=train_dataset,
        dl_format=config['MODEL_INPUT_TYPE'],
        batch_size=config['train_batch_size'],
        shuffle=True,
        **kwargs
    )

    kwargs = {}
    if len(es_str) > 1 and getattr(es, es_str[1], None):
        if dataset.label_field in dataset.inter_feat:
            raise ValueError(f'It can not validate with `{es_str[1]}` '
                             f'when inter_feat have label_field [{dataset.label_field}].')
        getattr(es, es_str[1])()
        if sampler is None:
            if model_type != ModelType.SEQUENTIAL:
                sampler = Sampler(phases, built_datasets, es.neg_sample_args['distribution'])
            else:
                sampler = RepeatableSampler(phases, dataset, es.neg_sample_args['distribution'])
        sampler.set_distribution(es.neg_sample_args['distribution'])
        kwargs['sampler'] = [sampler.set_phase('valid'), sampler.set_phase('test')]
        kwargs['neg_sample_args'] = copy.deepcopy(es.neg_sample_args)
    valid_data, test_data = dataloader_construct(
        name='evaluation',
        config=config,
        eval_setting=es,
        dataset=[valid_dataset, test_dataset],
        batch_size=config['eval_batch_size'],
        **kwargs
    )

    return train_data, valid_data, test_data


def dataloader_construct(name, config, eval_setting, dataset,
                         dl_format=InputType.POINTWISE,
                         batch_size=1, shuffle=False, **kwargs):
    """Get a correct dataloader class by calling :func:`get_data_loader` to construct dataloader.

    Args:
        name (str): The stage of dataloader. It can only take two values: 'train' or 'evaluation'.
        config (Config): An instance object of Config, used to record parameter information.
        eval_setting (EvalSetting): An instance object of EvalSetting, used to record evaluation settings.
        dataset (Dataset or list of Dataset): The split dataset for constructing dataloader.
        dl_format (InputType, optional): The input type of dataloader. Defaults to
            :obj:`~recbole.utils.enum_type.InputType.POINTWISE`.
        batch_size (int, optional): The batch_size of dataloader. Defaults to ``1``.
        shuffle (bool, optional): Whether the dataloader will be shuffle after a round. Defaults to ``False``.
        **kwargs: Other input args of dataloader, such as :attr:`sampler`, :attr:`kg_sampler`
            and :attr:`neg_sample_args`. The meaning of these args is the same as these args in some dataloaders.

    Returns:
        AbstractDataLoader or list of AbstractDataLoader: Constructed dataloader in split dataset.
    """
    if not isinstance(dataset, list):
        dataset = [dataset]

    if not isinstance(batch_size, list):
        batch_size = [batch_size] * len(dataset)

    if len(dataset) != len(batch_size):
        raise ValueError('dataset {} and batch_size {} should have the same length'.format(dataset, batch_size))

    kwargs_list = [{} for _ in range(len(dataset))]
    for key, value in kwargs.items():
        key = [key] * len(dataset)
        if not isinstance(value, list):
            value = [value] * len(dataset)
        if len(dataset) != len(value):
            raise ValueError('dataset {} and {} {} should have the same length'.format(dataset, key, value))
        for kw, k, w in zip(kwargs_list, key, value):
            kw[k] = w

    model_type = config['MODEL_TYPE']
    logger = getLogger()
    logger.info('Build [{}] DataLoader for [{}] with format [{}]'.format(model_type, name, dl_format))
    logger.info(eval_setting)
    logger.info('batch_size = [{}], shuffle = [{}]\n'.format(batch_size, shuffle))

    dataloader = get_data_loader(name, config, eval_setting)

    try:
        ret = [
            dataloader(
                config=config,
                dataset=ds,
                batch_size=bs,
                dl_format=dl_format,
                shuffle=shuffle,
                **kw
            ) for ds, bs, kw in zip(dataset, batch_size, kwargs_list)
        ]
    except TypeError:
        raise ValueError('training_neg_sample_num should be 0')

    if len(ret) == 1:
        return ret[0]
    else:
        return ret


def save_datasets(save_path, name, dataset):
    """Save split datasets.

    Args:
        save_path (str): The path of directory for saving.
        name (str or list of str): The stage of dataloader. It can only take two values: 'train' or 'evaluation'.
        dataset (Dataset or list of Dataset): The split datasets.
    """
    if (not isinstance(name, list)) and (not isinstance(dataset, list)):
        name = [name]
        dataset = [dataset]
    if len(name) != len(dataset):
        raise ValueError('len of name {} should equal to len of dataset'.format(name, dataset))
    for i, d in enumerate(dataset):
        cur_path = os.path.join(save_path, name[i])
        if not os.path.isdir(cur_path):
            os.makedirs(cur_path)
        d.save(cur_path)


def get_data_loader(name, config, eval_setting):
    """Return a dataloader class according to :attr:`config` and :attr:`eval_setting`.

    Args:
        name (str): The stage of dataloader. It can only take two values: 'train' or 'evaluation'.
        config (Config): An instance object of Config, used to record parameter information.
        eval_setting (EvalSetting): An instance object of EvalSetting, used to record evaluation settings.

    Returns:
        type: The dataloader class that meets the requirements in :attr:`config` and :attr:`eval_setting`.
    """
    register_table = {
        'DIN': _get_DIN_data_loader,
        "MultiDAE": _get_AE_data_loader,
        "MultiVAE": _get_AE_data_loader,
<<<<<<< HEAD
        "ENMF": _get_AE_data_loader
=======
        'MacridVAE': _get_AE_data_loader,
        'CDAE': _get_AE_data_loader,
        'ENMF': _get_AE_data_loader
>>>>>>> 838be3d5
    }

    if config['model'] in register_table:
        return register_table[config['model']](name, config, eval_setting)

    model_type = config['MODEL_TYPE']
    neg_sample_strategy = eval_setting.neg_sample_args['strategy']
    if model_type == ModelType.GENERAL or model_type == ModelType.TRADITIONAL:
        if neg_sample_strategy == 'none':
            return GeneralDataLoader
        elif neg_sample_strategy == 'by':
            return GeneralNegSampleDataLoader
        elif neg_sample_strategy == 'full':
            return GeneralFullDataLoader
    elif model_type == ModelType.CONTEXT:
        if neg_sample_strategy == 'none':
            return ContextDataLoader
        elif neg_sample_strategy == 'by':
            return ContextNegSampleDataLoader
        elif neg_sample_strategy == 'full':
            return ContextFullDataLoader
    elif model_type == ModelType.SEQUENTIAL:
        if neg_sample_strategy == 'none':
            return SequentialDataLoader
        elif neg_sample_strategy == 'by':
            return SequentialNegSampleDataLoader
        elif neg_sample_strategy == 'full':
            return SequentialFullDataLoader
    elif model_type == ModelType.XGBOOST:
        if neg_sample_strategy == 'none':
            return XgboostDataLoader
        elif neg_sample_strategy == 'by':
            return XgboostNegSampleDataLoader
        elif neg_sample_strategy == 'full':
            return XgboostFullDataLoader
    elif model_type == ModelType.KNOWLEDGE:
        if neg_sample_strategy == 'by':
            if name == 'train':
                return KnowledgeBasedDataLoader
            else:
                return GeneralNegSampleDataLoader
        elif neg_sample_strategy == 'full':
            return GeneralFullDataLoader
        elif neg_sample_strategy == 'none':
            # return GeneralDataLoader
            # TODO 训练也可以为none? 看general的逻辑似乎是都可以为None
            raise NotImplementedError('The use of external negative sampling for knowledge model '
                                      'has not been implemented')
    else:
        raise NotImplementedError('model_type [{}] has not been implemented'.format(model_type))


def _get_DIN_data_loader(name, config, eval_setting):
    """Customized function for DIN to get correct dataloader class.

    Args:
        name (str): The stage of dataloader. It can only take two values: 'train' or 'evaluation'.
        config (Config): An instance object of Config, used to record parameter information.
        eval_setting (EvalSetting): An instance object of EvalSetting, used to record evaluation settings.

    Returns:
        type: The dataloader class that meets the requirements in :attr:`config` and :attr:`eval_setting`.
    """
    neg_sample_strategy = eval_setting.neg_sample_args['strategy']
    if neg_sample_strategy == 'none':
        return SequentialDataLoader
    elif neg_sample_strategy == 'by':
        return SequentialNegSampleDataLoader
    elif neg_sample_strategy == 'full':
        return SequentialFullDataLoader


def _get_AE_data_loader(name, config, eval_setting):
    """Customized function for Multi-DAE and Multi-VAE to get correct dataloader class.

    Args:
        name (str): The stage of dataloader. It can only take two values: 'train' or 'evaluation'.
        config (Config): An instance object of Config, used to record parameter information.
        eval_setting (EvalSetting): An instance object of EvalSetting, used to record evaluation settings.

    Returns:
        type: The dataloader class that meets the requirements in :attr:`config` and :attr:`eval_setting`.
    """
    neg_sample_strategy = eval_setting.neg_sample_args['strategy']
    if name == "train":
        return UserDataLoader
    else:
        if neg_sample_strategy == 'none':
            return GeneralDataLoader
        elif neg_sample_strategy == 'by':
            return GeneralNegSampleDataLoader
        elif neg_sample_strategy == 'full':
            return GeneralFullDataLoader


class DLFriendlyAPI(object):
    """A Decorator class, which helps copying :class:`Dataset` methods to :class:`DataLoader`.

    These methods are called *DataLoader Friendly APIs*.

    E.g. if ``train_data`` is an object of :class:`DataLoader`,
    and :meth:`~recbole.data.dataset.dataset.Dataset.num` is a method of :class:`~recbole.data.dataset.dataset.Dataset`,
    Cause it has been decorated, :meth:`~recbole.data.dataset.dataset.Dataset.num` can be called directly by
    ``train_data``.

    See the example of :meth:`set` for details.

    Attributes:
        dataloader_apis (set): Register table that saves all the method names of DataLoader Friendly APIs.
    """

    def __init__(self):
        self.dataloader_apis = set()

    def __iter__(self):
        return self.dataloader_apis

    def set(self):
        """
        Example:
            .. code:: python

                from recbole.data.utils import dlapi

                @dlapi.set()
                def dataset_meth():
                    ...
        """

        def decorator(f):
            self.dataloader_apis.add(f.__name__)
            return f

        return decorator


dlapi = DLFriendlyAPI()<|MERGE_RESOLUTION|>--- conflicted
+++ resolved
@@ -252,13 +252,9 @@
         'DIN': _get_DIN_data_loader,
         "MultiDAE": _get_AE_data_loader,
         "MultiVAE": _get_AE_data_loader,
-<<<<<<< HEAD
-        "ENMF": _get_AE_data_loader
-=======
         'MacridVAE': _get_AE_data_loader,
         'CDAE': _get_AE_data_loader,
         'ENMF': _get_AE_data_loader
->>>>>>> 838be3d5
     }
 
     if config['model'] in register_table:

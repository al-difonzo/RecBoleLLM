# @Time   : 2020/6/28
# @Author : Yupeng Hou
# @Email  : houyupeng@ruc.edu.cn

# UPDATE:
# @Time   : 2020/10/28 2020/10/13, 2020/11/10
# @Author : Yupeng Hou, Xingyu Pan, Yushuo Chen
# @Email  : houyupeng@ruc.edu.cn, panxy@ruc.edu.cn, chenyushuo@ruc.edu.cn

"""
recbole.data.dataset
##########################
"""

import copy
import pickle
import os
from collections import Counter
from logging import getLogger

import numpy as np
import pandas as pd
import torch
import torch.nn.utils.rnn as rnn_utils
from scipy.sparse import coo_matrix

from recbole.data.interaction import Interaction
from recbole.data.utils import dlapi
<<<<<<< HEAD
from recbole.utils import FeatureSource, FeatureType
from recbole.utils.utils import set_color
=======
from recbole.utils import FeatureSource, FeatureType, get_local_time
>>>>>>> 9ec15faf


class Dataset(object):
    """:class:`Dataset` stores the original dataset in memory.
    It provides many useful functions for data preprocessing, such as k-core data filtering and missing value
    imputation. Features are stored as :class:`pandas.DataFrame` inside :class:`~recbole.data.dataset.dataset.Dataset`.
    General and Context-aware Models can use this class.

    By calling method :meth:`~recbole.data.dataset.dataset.Dataset.build()`, it will processing dataset into
    DataLoaders, according to :class:`~recbole.config.eval_setting.EvalSetting`.

    Args:
        config (Config): Global configuration object.
        saved_dataset (str, optional): Restore Dataset object from ``saved_dataset``. Defaults to ``None``.

    Attributes:
        dataset_name (str): Name of this dataset.

        dataset_path (str): Local file path of this dataset.

        field2type (dict): Dict mapping feature name (str) to its type (:class:`~recbole.utils.enum_type.FeatureType`).

        field2source (dict): Dict mapping feature name (str) to its source
            (:class:`~recbole.utils.enum_type.FeatureSource`).
            Specially, if feature is loaded from Arg ``additional_feat_suffix``, its source has type str,
            which is the suffix of its local file (also the suffix written in Arg ``additional_feat_suffix``).

        field2id_token (dict): Dict mapping feature name (str) to a :class:`np.ndarray`, which stores the original token
            of this feature. For example, if ``test`` is token-like feature, ``token_a`` is remapped to 1, ``token_b``
            is remapped to 2. Then ``field2id_token['test'] = ['[PAD]', 'token_a', 'token_b']``. (Note that 0 is
            always PADDING for token-like features.)

        field2token_id (dict): Dict mapping feature name (str) to a dict, which stores the token remap table
            of this feature. For example, if ``test`` is token-like feature, ``token_a`` is remapped to 1, ``token_b``
            is remapped to 2. Then ``field2token_id['test'] = {'[PAD]': 0, 'token_a': 1, 'token_b': 2}``.
            (Note that 0 is always PADDING for token-like features.)

        field2seqlen (dict): Dict mapping feature name (str) to its sequence length (int).
            For sequence features, their length can be either set in config,
            or set to the max sequence length of this feature.
            For token and float features, their length is 1.

        uid_field (str or None): The same as ``config['USER_ID_FIELD']``.

        iid_field (str or None): The same as ``config['ITEM_ID_FIELD']``.

        label_field (str or None): The same as ``config['LABEL_FIELD']``.

        time_field (str or None): The same as ``config['TIME_FIELD']``.

        inter_feat (:class:`Interaction`): Internal data structure stores the interaction features.
            It's loaded from file ``.inter``.

        user_feat (:class:`Interaction` or None): Internal data structure stores the user features.
            It's loaded from file ``.user`` if existed.

        item_feat (:class:`Interaction` or None): Internal data structure stores the item features.
            It's loaded from file ``.item`` if existed.

        feat_name_list (list): A list contains all the features' name (:class:`str`), including additional features.
    """

    def __init__(self, config, saved_dataset=None):
        self.config = config
        self.dataset_name = config['dataset']
        self.logger = getLogger()
        self._dataloader_apis = {'field2type', 'field2source', 'field2id_token'}
        self._dataloader_apis.update(dlapi.dataloader_apis)
        self._from_scratch()

    def _from_scratch(self):
        """Load dataset from scratch.
        Initialize attributes firstly, then load data from atomic files, pre-process the dataset lastly.
        """
        self.logger.debug(set_color('Loading {self.__class__} from scratch.', 'green'))

        self._get_preset()
        self._get_field_from_config()
        self._load_data(self.dataset_name, self.dataset_path)
        self._data_processing()

    def _get_preset(self):
        """Initialization useful inside attributes.
        """
        self.dataset_path = self.config['data_path']

        self.field2type = {}
        self.field2source = {}
        self.field2id_token = {}
        self.field2token_id = {}
        self.field2seqlen = self.config['seq_len'] or {}
        self._preloaded_weight = {}
        self.benchmark_filename_list = self.config['benchmark_filename']

    def _get_field_from_config(self):
        """Initialization common field names.
        """
        self.uid_field = self.config['USER_ID_FIELD']
        self.iid_field = self.config['ITEM_ID_FIELD']
        self.label_field = self.config['LABEL_FIELD']
        self.time_field = self.config['TIME_FIELD']

        if (self.uid_field is None) ^ (self.iid_field is None):
            raise ValueError(
                'USER_ID_FIELD and ITEM_ID_FIELD need to be set at the same time or not set at the same time.'
            )

        self.logger.debug(set_color('uid_field', 'blue') + ': {self.uid_field}')
        self.logger.debug(set_color('iid_field', 'blue') + ': {self.iid_field}')

    def _data_processing(self):
        """Data preprocessing, including:

        - Data filtering
        - Remap ID
        - Missing value imputation
        - Normalization
        - Preloading weights initialization
        """
        self.feat_name_list = self._build_feat_name_list()
        if self.benchmark_filename_list is None:
            self._data_filtering()

        self._remap_ID_all()
        self._user_item_feat_preparation()
        self._fill_nan()
        self._set_label_by_threshold()
        self._normalize()
        self._preload_weight_matrix()

    def _data_filtering(self):
        """Data filtering

        - Filter missing user_id or item_id
        - Remove duplicated user-item interaction
        - Value-based data filtering
        - Remove interaction by user or item
        - K-core data filtering

        Note:
            After filtering, feats(``DataFrame``) has non-continuous index,
            thus :meth:`~recbole.data.dataset.dataset.Dataset._reset_index` will reset the index of feats.
        """
        self._filter_nan_user_or_item()
        self._remove_duplication()
        self._filter_by_field_value()
        self._filter_inter_by_user_or_item()
        self._filter_by_inter_num()
        self._reset_index()

    def _build_feat_name_list(self):
        """Feat list building.

        Any feat loaded by Dataset can be found in ``feat_name_list``

        Returns:
            built feature name list.

        Note:
            Subclasses can inherit this method to add new feat.
        """
        feat_name_list = [
            feat_name for feat_name in ['inter_feat', 'user_feat', 'item_feat']
            if getattr(self, feat_name, None) is not None
        ]
        if self.config['additional_feat_suffix'] is not None:
            for suf in self.config['additional_feat_suffix']:
                if getattr(self, f'{suf}_feat', None) is not None:
                    feat_name_list.append(f'{suf}_feat')
        return feat_name_list

<<<<<<< HEAD
    def _restore_saved_dataset(self, saved_dataset):
        """Restore saved dataset from ``saved_dataset``.

        Args:
            saved_dataset (str): path for the saved dataset.
        """
        self.logger.debug(set_color('Restoring dataset from [{saved_dataset}].', 'green'))

        if (saved_dataset is None) or (not os.path.isdir(saved_dataset)):
            raise ValueError(f'Filepath [{saved_dataset}] need to be a dir.')

        with open(os.path.join(saved_dataset, 'basic-info.json')) as file:
            basic_info = json.load(file)

        for k in basic_info:
            setattr(self, k, basic_info[k])

        feats = ['inter', 'user', 'item']
        for name in feats:
            cur_file_name = os.path.join(saved_dataset, f'{name}.csv')
            if os.path.isfile(cur_file_name):
                df = pd.read_csv(cur_file_name)
                setattr(self, f'{name}_feat', df)
            else:
                setattr(self, f'{name}_feat', None)

        self._get_field_from_config()

=======
>>>>>>> 9ec15faf
    def _load_data(self, token, dataset_path):
        """Load features.

        Firstly load interaction features, then user/item features optionally,
        finally load additional features if ``config['additional_feat_suffix']`` is set.

        Args:
            token (str): dataset name.
            dataset_path (str): path of dataset dir.
        """
        self._load_inter_feat(token, dataset_path)
        self.user_feat = self._load_user_or_item_feat(token, dataset_path, FeatureSource.USER, 'uid_field')
        self.item_feat = self._load_user_or_item_feat(token, dataset_path, FeatureSource.ITEM, 'iid_field')
        self._load_additional_feat(token, dataset_path)

    def _load_inter_feat(self, token, dataset_path):
        """Load interaction features.

        If ``config['benchmark_filename']`` is not set, load interaction features from ``.inter``.

        Otherwise, load interaction features from a file list, named ``dataset_name.xxx.inter``,
        where ``xxx`` if from ``config['benchmark_filename']``.
        After loading, ``self.file_size_list`` stores the length of each interaction file.

        Args:
            token (str): dataset name.
            dataset_path (str): path of dataset dir.
        """
        if self.benchmark_filename_list is None:
            inter_feat_path = os.path.join(dataset_path, f'{token}.inter')
            if not os.path.isfile(inter_feat_path):
                raise ValueError(f'File {inter_feat_path} not exist.')

            inter_feat = self._load_feat(inter_feat_path, FeatureSource.INTERACTION)
            self.logger.debug(f'Interaction feature loaded successfully from [{inter_feat_path}].')
            self.inter_feat = inter_feat
        else:
            sub_inter_lens = []
            sub_inter_feats = []
            for filename in self.benchmark_filename_list:
                file_path = os.path.join(dataset_path, f'{token}.{filename}.inter')
                if os.path.isfile(file_path):
                    temp = self._load_feat(file_path, FeatureSource.INTERACTION)
                    sub_inter_feats.append(temp)
                    sub_inter_lens.append(len(temp))
                else:
                    raise ValueError(f'File {file_path} not exist.')
            inter_feat = pd.concat(sub_inter_feats)
            self.inter_feat, self.file_size_list = inter_feat, sub_inter_lens

    def _load_user_or_item_feat(self, token, dataset_path, source, field_name):
        """Load user/item features.

        Args:
            token (str): dataset name.
            dataset_path (str): path of dataset dir.
            source (FeatureSource): source of user/item feature.
            field_name (str): ``uid_field`` or ``iid_field``

        Returns:
            pandas.DataFrame: Loaded feature

        Note:
            ``user_id`` and ``item_id`` has source :obj:`~recbole.utils.enum_type.FeatureSource.USER_ID` and
            :obj:`~recbole.utils.enum_type.FeatureSource.ITEM_ID`
        """
        feat_path = os.path.join(dataset_path, f'{token}.{source.value}')
        if os.path.isfile(feat_path):
            feat = self._load_feat(feat_path, source)
            self.logger.debug(f'[{source.value}] feature loaded successfully from [{feat_path}].')
        else:
            feat = None
            self.logger.debug(f'[{feat_path}] not found, [{source.value}] features are not loaded.')

        field = getattr(self, field_name, None)
        if feat is not None and field is None:
            raise ValueError(f'{field_name} must be exist if {source.value}_feat exist.')
        if feat is not None and field not in feat:
            raise ValueError(f'{field_name} must be loaded if {source.value}_feat is loaded.')

        if field in self.field2source:
            self.field2source[field] = FeatureSource(source.value + '_id')
        return feat

    def _load_additional_feat(self, token, dataset_path):
        """Load additional features.

        For those additional features, e.g. pretrained entity embedding, user can set them
        as ``config['additional_feat_suffix']``, then they will be loaded and stored in
        :attr:`feat_name_list`. See :doc:`../user_guide/data/data_args` for details.

        Args:
            token (str): dataset name.
            dataset_path (str): path of dataset dir.
        """
        if self.config['additional_feat_suffix'] is None:
            return
        for suf in self.config['additional_feat_suffix']:
            if hasattr(self, f'{suf}_feat'):
                raise ValueError(f'{suf}_feat already exist.')
            feat_path = os.path.join(dataset_path, f'{token}.{suf}')
            if os.path.isfile(feat_path):
                feat = self._load_feat(feat_path, suf)
            else:
                raise ValueError(f'Additional feature file [{feat_path}] not found.')
            setattr(self, f'{suf}_feat', feat)

    def _get_load_and_unload_col(self, source):
        """Parsing ``config['load_col']`` and ``config['unload_col']`` according to source.
        See :doc:`../user_guide/data/data_args` for detail arg setting.

        Args:
            source (FeatureSource): source of input file.

        Returns:
            tuple: tuple of parsed ``load_col`` and ``unload_col``, see :doc:`../user_guide/data/data_args` for details.
        """
        if isinstance(source, FeatureSource):
            source = source.value
        if self.config['load_col'] is None:
            load_col = None
        elif source not in self.config['load_col']:
            load_col = set()
        elif self.config['load_col'][source] == '*':
            load_col = None
        else:
            load_col = set(self.config['load_col'][source])

        if self.config['unload_col'] is not None and source in self.config['unload_col']:
            unload_col = set(self.config['unload_col'][source])
        else:
            unload_col = None

        if load_col and unload_col:
            raise ValueError(f'load_col [{load_col}] and unload_col [{unload_col}] can not be set the same time.')

        self.logger.debug(set_color('[{source}]: ', 'pink'))
        self.logger.debug(set_color('\t load_col', 'blue') + ': [{load_col}]')
        self.logger.debug(set_color('\t unload_col', 'blue') + ': [{unload_col}]')
        return load_col, unload_col

    def _load_feat(self, filepath, source):
        """Load features according to source into :class:`pandas.DataFrame`.

        Set features' properties, e.g. type, source and length.

        Args:
            filepath (str): path of input file.
            source (FeatureSource or str): source of input file.

        Returns:
            pandas.DataFrame: Loaded feature

        Note:
            For sequence features, ``seqlen`` will be loaded, but data in DataFrame will not be cut off.
            Their length is limited only after calling :meth:`~_dict_to_interaction` or
            :meth:`~_dataframe_to_interaction`
        """
        self.logger.debug(set_color('Loading feature from [{filepath}] (source: [{source}]).', 'green'))

        load_col, unload_col = self._get_load_and_unload_col(source)
        if load_col == set():
            return None

        field_separator = self.config['field_separator']
        columns = []
        usecols = []
        dtype = {}
        with open(filepath, 'r') as f:
            head = f.readline()[:-1]
        for field_type in head.split(field_separator):
            field, ftype = field_type.split(':')
            try:
                ftype = FeatureType(ftype)
            except ValueError:
                raise ValueError(f'Type {ftype} from field {field} is not supported.')
            if load_col is not None and field not in load_col:
                continue
            if unload_col is not None and field in unload_col:
                continue
            if isinstance(source, FeatureSource) or source != 'link':
                self.field2source[field] = source
                self.field2type[field] = ftype
                if not ftype.value.endswith('seq'):
                    self.field2seqlen[field] = 1
            columns.append(field)
            usecols.append(field_type)
            dtype[field_type] = np.float64 if ftype == FeatureType.FLOAT else str

        if len(columns) == 0:
            self.logger.warning(f'No columns has been loaded from [{source}]')
            return None

        df = pd.read_csv(filepath, delimiter=self.config['field_separator'], usecols=usecols, dtype=dtype)
        df.columns = columns

        seq_separator = self.config['seq_separator']
        for field in columns:
            ftype = self.field2type[field]
            if not ftype.value.endswith('seq'):
                continue
            df[field].fillna(value='', inplace=True)
            if ftype == FeatureType.TOKEN_SEQ:
                df[field] = [np.array(list(filter(None, _.split(seq_separator)))) for _ in df[field].values]
            elif ftype == FeatureType.FLOAT_SEQ:
                df[field] = [np.array(list(map(float, filter(None, _.split(seq_separator))))) for _ in df[field].values]
            self.field2seqlen[field] = max(map(len, df[field].values))
        return df

    def _user_item_feat_preparation(self):
        """Sort :attr:`user_feat` and :attr:`item_feat` by ``user_id`` or ``item_id``.
        Missing values will be filled later.
        """
        if self.user_feat is not None:
            new_user_df = pd.DataFrame({self.uid_field: np.arange(self.user_num)})
            self.user_feat = pd.merge(new_user_df, self.user_feat, on=self.uid_field, how='left')
            self.logger.debug(set_color('ordering user features by user id.', 'green'))
        if self.item_feat is not None:
            new_item_df = pd.DataFrame({self.iid_field: np.arange(self.item_num)})
            self.item_feat = pd.merge(new_item_df, self.item_feat, on=self.iid_field, how='left')
            self.logger.debug(set_color('ordering item features by user id.', 'green'))

    def _preload_weight_matrix(self):
        """Transfer preload weight features into :class:`numpy.ndarray` with shape ``[id_token_length]``
        or ``[id_token_length, seqlen]``. See :doc:`../user_guide/data/data_args` for detail arg setting.
        """
        preload_fields = self.config['preload_weight']
        if preload_fields is None:
            return

        self.logger.debug(f'Preload weight matrix for {preload_fields}.')

        for preload_id_field in preload_fields:
            preload_value_field = preload_fields[preload_id_field]
            if preload_id_field not in self.field2source:
                raise ValueError(f'Preload id field [{preload_id_field}] not exist.')
            if preload_value_field not in self.field2source:
                raise ValueError(f'Preload value field [{preload_value_field}] not exist.')
            pid_source = self.field2source[preload_id_field]
            pv_source = self.field2source[preload_value_field]
            if pid_source != pv_source:
                raise ValueError(
                    f'Preload id field [{preload_id_field}] is from source [{pid_source}],'
                    f'while preload value field [{preload_value_field}] is from source [{pv_source}], '
                    f'which should be the same.'
                )
            for feat_name in self.feat_name_list:
                feat = getattr(self, feat_name)
                if preload_id_field in feat:
                    id_ftype = self.field2type[preload_id_field]
                    if id_ftype != FeatureType.TOKEN:
                        raise ValueError(
                            f'Preload id field [{preload_id_field}] should be type token, but is [{id_ftype}].'
                        )
                    value_ftype = self.field2type[preload_value_field]
                    token_num = self.num(preload_id_field)
                    if value_ftype == FeatureType.FLOAT:
                        matrix = np.zeros(token_num)
                        preload_ids = feat[preload_id_field].values
                        preload_values = feat[preload_value_field].values
                        for pid, pv in zip(preload_ids, preload_values):
                            matrix[pid] = pv
                    elif value_ftype == FeatureType.FLOAT_SEQ:
                        max_len = self.field2seqlen[preload_value_field]
                        matrix = np.zeros((token_num, max_len))
                        preload_ids = feat[preload_id_field].values
                        preload_values = feat[preload_value_field].to_list()
                        for pid, prow in zip(preload_ids, preload_values):
                            length = len(prow)
                            if length <= max_len:
                                matrix[pid, :length] = prow
                            else:
                                matrix[pid] = prow[:max_len]
                    else:
                        self.logger.warning(
                            f'Field [{preload_value_field}] with type [{value_ftype}] is not `float` or `float_seq`, '
                            f'which will not be handled by preload matrix.'
                        )
                        continue
                    self._preloaded_weight[preload_id_field] = matrix

    def _fill_nan(self):
        """Missing value imputation.

        For fields with type :obj:`~recbole.utils.enum_type.FeatureType.TOKEN`, missing value will be filled by
        ``[PAD]``, which indexed as 0.

        For fields with type :obj:`~recbole.utils.enum_type.FeatureType.FLOAT`, missing value will be filled by
        the average of original data.
        """
        self.logger.debug(set_color('Filling nan', 'green'))

        for feat_name in self.feat_name_list:
            feat = getattr(self, feat_name)
            for field in feat:
                ftype = self.field2type[field]
                if ftype == FeatureType.TOKEN:
                    feat[field].fillna(value=0, inplace=True)
                elif ftype == FeatureType.FLOAT:
                    feat[field].fillna(value=feat[field].mean(), inplace=True)
                else:
                    dtype = np.int64 if ftype == FeatureType.TOKEN_SEQ else np.float
                    feat[field] = feat[field].apply(lambda x: np.array([], dtype=dtype) if isinstance(x, float) else x)

    def _normalize(self):
        """Normalization if ``config['normalize_field']`` or ``config['normalize_all']`` is set.
        See :doc:`../user_guide/data/data_args` for detail arg setting.

        .. math::
            x' = \frac{x - x_{min}}{x_{max} - x_{min}}

        Note:
            Only float-like fields can be normalized.
        """
        if self.config['normalize_field'] is not None and self.config['normalize_all'] is True:
            raise ValueError('Normalize_field and normalize_all can\'t be set at the same time.')

        if self.config['normalize_field']:
            fields = self.config['normalize_field']
            for field in fields:
                ftype = self.field2type[field]
                if field not in self.field2type:
                    raise ValueError(f'Field [{field}] does not exist.')
                elif ftype != FeatureType.FLOAT and ftype != FeatureType.FLOAT_SEQ:
                    self.logger.warning(f'{field} is not a FLOAT/FLOAT_SEQ feat, which will not be normalized.')
        elif self.config['normalize_all']:
            fields = self.float_like_fields
        else:
            return

        self.logger.debug(set_color('Normalized fields', 'blue') + ': {fields}')

        for feat_name in self.feat_name_list:
            feat = getattr(self, feat_name)
            for field in feat:
                if field not in fields:
                    continue
                ftype = self.field2type[field]
                if ftype == FeatureType.FLOAT:
                    lst = feat[field].values
                    mx, mn = max(lst), min(lst)
                    if mx == mn:
                        self.logger.warning(f'All the same value in [{field}] from [{feat}_feat].')
                        feat[field] = 1.0
                    else:
                        feat[field] = (lst - mn) / (mx - mn)
                elif ftype == FeatureType.FLOAT_SEQ:
                    split_point = np.cumsum(feat[field].agg(len))[:-1]
                    lst = feat[field].agg(np.concatenate)
                    mx, mn = max(lst), min(lst)
                    if mx == mn:
                        self.logger.warning(f'All the same value in [{field}] from [{feat}_feat].')
                        lst = 1.0
                    else:
                        lst = (lst - mn) / (mx - mn)
                    lst = np.split(lst, split_point)
                    feat[field] = lst

    def _filter_nan_user_or_item(self):
        """Filter NaN user_id and item_id
        """
        for field, name in zip([self.uid_field, self.iid_field], ['user', 'item']):
            feat = getattr(self, name + '_feat')
            if feat is not None:
                dropped_feat = feat.index[feat[field].isnull()]
                if len(dropped_feat):
                    self.logger.warning(
                        f'In {name}_feat, line {list(dropped_feat + 2)}, {field} do not exist, so they will be removed.'
                    )
                    feat.drop(feat.index[dropped_feat], inplace=True)
            if field is not None:
                dropped_inter = self.inter_feat.index[self.inter_feat[field].isnull()]
                if len(dropped_inter):
                    self.logger.warning(
                        f'In inter_feat, line {list(dropped_inter + 2)}, {field} do not exist, so they will be removed.'
                    )
                    self.inter_feat.drop(self.inter_feat.index[dropped_inter], inplace=True)

    def _remove_duplication(self):
        """Remove duplications in inter_feat.

        If :attr:`self.config['rm_dup_inter']` is not ``None``, it will remove duplicated user-item interactions.

        Note:
            Before removing duplicated user-item interactions, if :attr:`time_field` existed, :attr:`inter_feat`
            will be sorted by :attr:`time_field` in ascending order.
        """
        keep = self.config['rm_dup_inter']
        if keep is None:
            return
        self._check_field('uid_field', 'iid_field')

        if self.time_field in self.inter_feat:
            self.inter_feat.sort_values(by=[self.time_field], ascending=True, inplace=True)
            self.logger.info(
                f'Records in original dataset have been sorted by value of [{self.time_field}] in ascending order.'
            )
        else:
            self.logger.warning(
                f'Timestamp field has not been loaded or specified, '
                f'thus strategy [{keep}] of duplication removal may be meaningless.'
            )
        self.inter_feat.drop_duplicates(subset=[self.uid_field, self.iid_field], keep=keep, inplace=True)

    def _filter_by_inter_num(self):
        """Filter by number of interaction.

        Upper/Lower bounds can be set, only users/items between upper/lower bounds can be remained.
        See :doc:`../user_guide/data/data_args` for detail arg setting.

        Note:
            Lower bound is also called k-core filtering, which means this method will filter loops
            until all the users and items has at least k interactions.
        """
        if self.uid_field is None or self.iid_field is None:
            return

        max_user_inter_num = self.config['max_user_inter_num']
        min_user_inter_num = self.config['min_user_inter_num']
        max_item_inter_num = self.config['max_item_inter_num']
        min_item_inter_num = self.config['min_item_inter_num']

        if max_user_inter_num is None and min_user_inter_num is None:
            user_inter_num = Counter()
        else:
            user_inter_num = Counter(self.inter_feat[self.uid_field].values)

        if max_item_inter_num is None and min_item_inter_num is None:
            item_inter_num = Counter()
        else:
            item_inter_num = Counter(self.inter_feat[self.iid_field].values)

        while True:
            ban_users = self._get_illegal_ids_by_inter_num(
                field=self.uid_field,
                feat=self.user_feat,
                inter_num=user_inter_num,
                max_num=max_user_inter_num,
                min_num=min_user_inter_num
            )
            ban_items = self._get_illegal_ids_by_inter_num(
                field=self.iid_field,
                feat=self.item_feat,
                inter_num=item_inter_num,
                max_num=max_item_inter_num,
                min_num=min_item_inter_num
            )

            if len(ban_users) == 0 and len(ban_items) == 0:
                break

            if self.user_feat is not None:
                dropped_user = self.user_feat[self.uid_field].isin(ban_users)
                self.user_feat.drop(self.user_feat.index[dropped_user], inplace=True)

            if self.item_feat is not None:
                dropped_item = self.item_feat[self.iid_field].isin(ban_items)
                self.item_feat.drop(self.item_feat.index[dropped_item], inplace=True)

            dropped_inter = pd.Series(False, index=self.inter_feat.index)
            user_inter = self.inter_feat[self.uid_field]
            item_inter = self.inter_feat[self.iid_field]
            dropped_inter |= user_inter.isin(ban_users)
            dropped_inter |= item_inter.isin(ban_items)

            user_inter_num -= Counter(user_inter[dropped_inter].values)
            item_inter_num -= Counter(item_inter[dropped_inter].values)

            dropped_index = self.inter_feat.index[dropped_inter]
            self.logger.debug(f'[{len(dropped_index)}] dropped interactions.')
            self.inter_feat.drop(dropped_index, inplace=True)

    def _get_illegal_ids_by_inter_num(self, field, feat, inter_num, max_num=None, min_num=None):
        """Given inter feat, return illegal ids, whose inter num out of [min_num, max_num]

        Args:
            field (str): field name of user_id or item_id.
            feat (pandas.DataFrame): interaction feature.
            inter_num (Counter): interaction number counter.
            max_num (int, optional): max number of interaction. Defaults to ``None``.
            min_num (int, optional): min number of interaction. Defaults to ``None``.

        Returns:
            set: illegal ids, whose inter num out of [min_num, max_num]
        """
        self.logger.debug(set_color('get_illegal_ids_by_inter_num', 'blue') + ': field=[{field}], max_num=[{max_num}], min_num=[{min_num}]')

        max_num = max_num or np.inf
        min_num = min_num or -1

        ids = {id_ for id_ in inter_num if inter_num[id_] < min_num or inter_num[id_] > max_num}

        if feat is not None:
            for id_ in feat[field].values:
                if inter_num[id_] < min_num:
                    ids.add(id_)
        self.logger.debug(f'[{len(ids)}] illegal_ids_by_inter_num, field=[{field}]')
        return ids

    def _filter_by_field_value(self):
        """Filter features according to its values.
        """
        filter_field = []
        filter_field += self._drop_by_value(self.config['lowest_val'], lambda x, y: x < y)
        filter_field += self._drop_by_value(self.config['highest_val'], lambda x, y: x > y)
        filter_field += self._drop_by_value(self.config['equal_val'], lambda x, y: x != y)
        filter_field += self._drop_by_value(self.config['not_equal_val'], lambda x, y: x == y)

    def _reset_index(self):
        """Reset index for all feats in :attr:`feat_name_list`.
        """
        for feat_name in self.feat_name_list:
            feat = getattr(self, feat_name)
            if feat.empty:
                raise ValueError('Some feat is empty, please check the filtering settings.')
            feat.reset_index(drop=True, inplace=True)

    def _drop_by_value(self, val, cmp):
        """Drop illegal rows by value.

        Args:
            val (dict): value that compared to.
            cmp (Callable): return False if a row need to be dropped

        Returns:
            field names that used to compare with val.
        """
        if val is None:
            return []

        self.logger.debug(set_color('drop_by_value', 'blue') + ': val={val}')
        filter_field = []
        for field in val:
            if field not in self.field2type:
                raise ValueError(f'Field [{field}] not defined in dataset.')
            if self.field2type[field] not in {FeatureType.FLOAT, FeatureType.FLOAT_SEQ}:
                raise ValueError(f'Field [{field}] is not float-like field in dataset, which can\'t be filter.')
            for feat_name in self.feat_name_list:
                feat = getattr(self, feat_name)
                if field in feat:
                    feat.drop(feat.index[cmp(feat[field].values, val[field])], inplace=True)
            filter_field.append(field)
        return filter_field

    def _del_col(self, feat, field):
        """Delete columns

        Args:
            feat (pandas.DataFrame or Interaction): the feat contains field.
            field (str): field name to be dropped.
        """
        self.logger.debug(f'Delete column [{field}].')
        if isinstance(feat, Interaction):
            feat.drop(column=field)
        else:
            feat.drop(columns=field, inplace=True)
        for dct in [self.field2id_token, self.field2token_id, self.field2seqlen, self.field2source, self.field2type]:
            if field in dct:
                del dct[field]

    def _filter_inter_by_user_or_item(self):
        """Remove interaction in inter_feat which user or item is not in user_feat or item_feat.
        """
        if self.config['filter_inter_by_user_or_item'] is not True:
            return

        remained_inter = pd.Series(True, index=self.inter_feat.index)

        if self.user_feat is not None:
            remained_uids = self.user_feat[self.uid_field].values
            remained_inter &= self.inter_feat[self.uid_field].isin(remained_uids)

        if self.item_feat is not None:
            remained_iids = self.item_feat[self.iid_field].values
            remained_inter &= self.inter_feat[self.iid_field].isin(remained_iids)

        self.inter_feat.drop(self.inter_feat.index[~remained_inter], inplace=True)

    def _set_label_by_threshold(self):
        """Generate 0/1 labels according to value of features.

        According to ``config['threshold']``, those rows with value lower than threshold will
        be given negative label, while the other will be given positive label.
        See :doc:`../user_guide/data/data_args` for detail arg setting.

        Note:
            Key of ``config['threshold']`` if a field name.
            This field will be dropped after label generation.
        """
        threshold = self.config['threshold']
        if threshold is None:
            return

        self.logger.debug(f'Set label by {threshold}.')

        if len(threshold) != 1:
            raise ValueError('Threshold length should be 1.')

        self.set_field_property(self.label_field, FeatureType.FLOAT, FeatureSource.INTERACTION, 1)
        for field, value in threshold.items():
            if field in self.inter_feat:
                self.inter_feat[self.label_field] = (self.inter_feat[field] >= value).astype(int)
            else:
                raise ValueError(f'Field [{field}] not in inter_feat.')
            self._del_col(self.inter_feat, field)

    def _get_fields_in_same_space(self):
        """Parsing ``config['fields_in_same_space']``. See :doc:`../user_guide/data/data_args` for detail arg setting.

        Note:
            - Each field can only exist ONCE in ``config['fields_in_same_space']``.
            - user_id and item_id can not exist in ``config['fields_in_same_space']``.
            - only token-like fields can exist in ``config['fields_in_same_space']``.
        """
        fields_in_same_space = self.config['fields_in_same_space'] or []
        fields_in_same_space = [set(_) for _ in fields_in_same_space]
        additional = []
        token_like_fields = self.token_like_fields
        for field in token_like_fields:
            count = 0
            for field_set in fields_in_same_space:
                if field in field_set:
                    count += 1
            if count == 0:
                additional.append({field})
            elif count == 1:
                continue
            else:
                raise ValueError(f'Field [{field}] occurred in `fields_in_same_space` more than one time.')

        for field_set in fields_in_same_space:
            if self.uid_field in field_set and self.iid_field in field_set:
                raise ValueError('uid_field and iid_field can\'t in the same ID space')
            for field in field_set:
                if field not in token_like_fields:
                    raise ValueError(f'Field [{field}] is not a token-like field.')

        fields_in_same_space.extend(additional)
        return fields_in_same_space

    def _get_remap_list(self, field_set):
        """Transfer set of fields in the same remapping space into remap list.

        If ``uid_field`` or ``iid_field`` in ``field_set``,
        field in :attr:`inter_feat` will be remapped firstly,
        then field in :attr:`user_feat` or :attr:`item_feat` will be remapped next, finally others.

        Args:
            field_set (set): Set of fields in the same remapping space

        Returns:
            list:
            - feat (pandas.DataFrame)
            - field (str)
            - ftype (FeatureType)

            They will be concatenated in order, and remapped together.
        """
        remap_list = []
        for field, feat in zip([self.uid_field, self.iid_field], [self.user_feat, self.item_feat]):
            if field in field_set:
                field_set.remove(field)
                remap_list.append((self.inter_feat, field, FeatureType.TOKEN))
                if feat is not None:
                    remap_list.append((feat, field, FeatureType.TOKEN))
        for field in field_set:
            source = self.field2source[field]
            if isinstance(source, FeatureSource):
                source = source.value
            feat = getattr(self, f'{source}_feat')
            ftype = self.field2type[field]
            remap_list.append((feat, field, ftype))
        return remap_list

    def _remap_ID_all(self):
        """Get ``config['fields_in_same_space']`` firstly, and remap each.
        """
        fields_in_same_space = self._get_fields_in_same_space()
        self.logger.debug(set_color('fields_in_same_space', 'blue') + ': {fields_in_same_space}')
        for field_set in fields_in_same_space:
            remap_list = self._get_remap_list(field_set)
            self._remap(remap_list)

    def _concat_remaped_tokens(self, remap_list):
        """Given ``remap_list``, concatenate values in order.

        Args:
            remap_list (list): See :meth:`_get_remap_list` for detail.

        Returns:
            tuple: tuple of:
            - tokens after concatenation.
            - split points that can be used to restore the concatenated tokens.
        """
        tokens = []
        for feat, field, ftype in remap_list:
            if ftype == FeatureType.TOKEN:
                tokens.append(feat[field].values)
            elif ftype == FeatureType.TOKEN_SEQ:
                tokens.append(feat[field].agg(np.concatenate))
        split_point = np.cumsum(list(map(len, tokens)))[:-1]
        tokens = np.concatenate(tokens)
        return tokens, split_point

    def _remap(self, remap_list):
        """Remap tokens using :meth:`pandas.factorize`.

        Args:
            remap_list (list): See :meth:`_get_remap_list` for detail.
        """
        tokens, split_point = self._concat_remaped_tokens(remap_list)
        new_ids_list, mp = pd.factorize(tokens)
        new_ids_list = np.split(new_ids_list + 1, split_point)
        mp = np.array(['[PAD]'] + list(mp))
        token_id = {t: i for i, t in enumerate(mp)}

        for (feat, field, ftype), new_ids in zip(remap_list, new_ids_list):
            if field not in self.field2id_token:
                self.field2id_token[field] = mp
                self.field2token_id[field] = token_id
            if ftype == FeatureType.TOKEN:
                feat[field] = new_ids
            elif ftype == FeatureType.TOKEN_SEQ:
                split_point = np.cumsum(feat[field].agg(len))[:-1]
                feat[field] = np.split(new_ids, split_point)

    def _change_feat_format(self):
        """Change feat format from :class:`pandas.DataFrame` to :class:`Interaction`.
        """
        for feat_name in self.feat_name_list:
            feat = getattr(self, feat_name)
            setattr(self, feat_name, self._dataframe_to_interaction(feat))

    @dlapi.set()
    def num(self, field):
        """Given ``field``, for token-like fields, return the number of different tokens after remapping,
        for float-like fields, return ``1``.

        Args:
            field (str): field name to get token number.

        Returns:
            int: The number of different tokens (``1`` if ``field`` is a float-like field).
        """
        if field not in self.field2type:
            raise ValueError(f'Field [{field}] not defined in dataset.')
        if self.field2type[field] not in {FeatureType.TOKEN, FeatureType.TOKEN_SEQ}:
            return self.field2seqlen[field]
        else:
            return len(self.field2id_token[field])

    @dlapi.set()
    def fields(self, ftype=None):
        """Given type of features, return all the field name of this type.
        if ``ftype = None``, return all the fields.

        Args:
            ftype (FeatureType, optional): Type of features.

        Returns:
            list: List of field names.
        """
        ftype = set(ftype) if ftype is not None else set(FeatureType)
        ret = []
        for field in self.field2type:
            tp = self.field2type[field]
            if tp in ftype:
                ret.append(field)
        return ret

    @property
    def float_like_fields(self):
        """Get fields of type :obj:`~recbole.utils.enum_type.FeatureType.FLOAT` and
        :obj:`~recbole.utils.enum_type.FeatureType.FLOAT_SEQ`.

        Returns:
            list: List of field names.
        """
        return self.fields([FeatureType.FLOAT, FeatureType.FLOAT_SEQ])

    @property
    def token_like_fields(self):
        """Get fields of type :obj:`~recbole.utils.enum_type.FeatureType.TOKEN` and
        :obj:`~recbole.utils.enum_type.FeatureType.TOKEN_SEQ`.

        Returns:
            list: List of field names.
        """
        return self.fields([FeatureType.TOKEN, FeatureType.TOKEN_SEQ])

    @property
    def seq_fields(self):
        """Get fields of type :obj:`~recbole.utils.enum_type.FeatureType.TOKEN_SEQ` and
        :obj:`~recbole.utils.enum_type.FeatureType.FLOAT_SEQ`.

        Returns:
            list: List of field names.
        """
        return self.fields([FeatureType.FLOAT_SEQ, FeatureType.TOKEN_SEQ])

    @property
    def non_seq_fields(self):
        """Get fields of type :obj:`~recbole.utils.enum_type.FeatureType.TOKEN` and
        :obj:`~recbole.utils.enum_type.FeatureType.FLOAT`.

        Returns:
            list: List of field names.
        """
        return self.fields([FeatureType.FLOAT, FeatureType.TOKEN])

    def set_field_property(self, field, field_type, field_source, field_seqlen):
        """Set a new field's properties.

        Args:
            field (str): Name of the new field.
            field_type (FeatureType): Type of the new field.
            field_source (FeatureSource): Source of the new field.
            field_seqlen (int): max length of the sequence in ``field``.
                ``1`` if ``field``'s type is not sequence-like.
        """
        self.field2type[field] = field_type
        self.field2source[field] = field_source
        self.field2seqlen[field] = field_seqlen

    def copy_field_property(self, dest_field, source_field):
        """Copy properties from ``dest_field`` towards ``source_field``.

        Args:
            dest_field (str): Destination field.
            source_field (str): Source field.
        """
        self.field2type[dest_field] = self.field2type[source_field]
        self.field2source[dest_field] = self.field2source[source_field]
        self.field2seqlen[dest_field] = self.field2seqlen[source_field]

    @dlapi.set()
    def token2id(self, field, tokens):
        """Map external tokens to internal ids.

        Args:
            field (str): Field of external tokens.
            tokens (str, list or numpy.ndarray): External tokens.

        Returns:
            int or numpy.ndarray: The internal ids of external tokens.
        """
        if isinstance(tokens, str):
            if tokens in self.field2token_id[field]:
                return self.field2token_id[field][tokens]
            else:
                raise ValueError('token [{}] is not existed')
        elif isinstance(tokens, (list, np.ndarray)):
            return np.array([self.token2id(field, token) for token in tokens])
        else:
            raise TypeError('The type of tokens [{}] is not supported')

    @dlapi.set()
    def id2token(self, field, ids):
        """Map internal ids to external tokens.

        Args:
            field (str): Field of internal ids.
            ids (int, list, numpy.ndarray or torch.Tensor): Internal ids.

        Returns:
            str or numpy.ndarray: The external tokens of internal ids.
        """
        try:
            return self.field2id_token[field][ids]
        except IndexError:
            if isinstance(ids, list):
                raise ValueError(f'[{ids}] is not a one-dimensional list.')
            else:
                raise ValueError(f'[{ids}] is not a valid ids.')

    @property
    @dlapi.set()
    def user_num(self):
        """Get the number of different tokens of ``self.uid_field``.

        Returns:
            int: Number of different tokens of ``self.uid_field``.
        """
        self._check_field('uid_field')
        return self.num(self.uid_field)

    @property
    @dlapi.set()
    def item_num(self):
        """Get the number of different tokens of ``self.iid_field``.

        Returns:
            int: Number of different tokens of ``self.iid_field``.
        """
        self._check_field('iid_field')
        return self.num(self.iid_field)

    @property
    def inter_num(self):
        """Get the number of interaction records.

        Returns:
            int: Number of interaction records.
        """
        return len(self.inter_feat)

    @property
    def avg_actions_of_users(self):
        """Get the average number of users' interaction records.

        Returns:
            numpy.float64: Average number of users' interaction records.
        """
        if isinstance(self.inter_feat, pd.DataFrame):
            return np.mean(self.inter_feat.groupby(self.uid_field).size())
        else:
            return np.mean(list(Counter(self.inter_feat[self.uid_field].numpy()).values()))

    @property
    def avg_actions_of_items(self):
        """Get the average number of items' interaction records.

        Returns:
            numpy.float64: Average number of items' interaction records.
        """
        if isinstance(self.inter_feat, pd.DataFrame):
            return np.mean(self.inter_feat.groupby(self.iid_field).size())
        else:
            return np.mean(list(Counter(self.inter_feat[self.iid_field].numpy()).values()))

    @property
    def sparsity(self):
        """Get the sparsity of this dataset.

        Returns:
            float: Sparsity of this dataset.
        """
        return 1 - self.inter_num / self.user_num / self.item_num

    def _check_field(self, *field_names):
        """Given a name of attribute, check if it's exist.

        Args:
            *field_names (str): Fields to be checked.
        """
        for field_name in field_names:
            if getattr(self, field_name, None) is None:
                raise ValueError(f'{field_name} isn\'t set.')

    @dlapi.set()
    def join(self, df):
        """Given interaction feature, join user/item feature into it.

        Args:
            df (Interaction): Interaction feature to be joint.

        Returns:
            Interaction: Interaction feature after joining operation.
        """
        if self.user_feat is not None and self.uid_field in df:
            df.update(self.user_feat[df[self.uid_field]])
        if self.item_feat is not None and self.iid_field in df:
            df.update(self.item_feat[df[self.iid_field]])
        return df

    def __getitem__(self, index, join=True):
        df = self.inter_feat[index]
        return self.join(df) if join else df

    def __len__(self):
        return len(self.inter_feat)

    def __repr__(self):
        return self.__str__()

    def __str__(self):
        info = [set_color(self.dataset_name, 'pink')]
        if self.uid_field:
            info.extend([
                set_color('The number of users', 'blue') + ': {self.user_num}', set_color('Average actions of users', 'blue') + ': {self.avg_actions_of_users}'
            ])
        if self.iid_field:
            info.extend([
                set_color('The number of items', 'blue') + ': {self.item_num}', set_color('Average actions of items', 'blue') + ': {self.avg_actions_of_items}'
            ])
        info.append(set_color('The number of inters', 'blue') + ': {self.inter_num}')
        if self.uid_field and self.iid_field:
            info.append(set_color('The sparsity of the dataset', 'blue') + ': {self.sparsity * 100}%')
        info.append(set_color('Remain Fields', 'blue') + ': {list(self.field2type)}')
        return '\n'.join(info)

    def copy(self, new_inter_feat):
        """Given a new interaction feature, return a new :class:`Dataset` object,
        whose interaction feature is updated with ``new_inter_feat``, and all the other attributes the same.

        Args:
            new_inter_feat (Interaction): The new interaction feature need to be updated.

        Returns:
            :class:`~Dataset`: the new :class:`~Dataset` object, whose interaction feature has been updated.
        """
        nxt = copy.copy(self)
        nxt.inter_feat = new_inter_feat
        return nxt

    def _drop_unused_col(self):
        """Drop columns which are loaded for data preparation but not used in model.
        """
        unused_col = self.config['unused_col']
        if unused_col is None:
            return

        for feat_name, unused_fields in unused_col.items():
            feat = getattr(self, feat_name + '_feat')
            for field in unused_fields:
                if field not in feat:
                    self.logger.warning(
                        f'Field [{field}] is not in [{feat_name}_feat], which can not be set in `unused_col`.'
                    )
                    continue
                self._del_col(feat, field)

    def _grouped_index(self, group_by_list):
        index = {}
        for i, key in enumerate(group_by_list):
            if key not in index:
                index[key] = [i]
            else:
                index[key].append(i)
        return index.values()

    def _calcu_split_ids(self, tot, ratios):
        """Given split ratios, and total number, calculate the number of each part after splitting.

        Other than the first one, each part is rounded down.

        Args:
            tot (int): Total number.
            ratios (list): List of split ratios. No need to be normalized.

        Returns:
            list: Number of each part after splitting.
        """
        cnt = [int(ratios[i] * tot) for i in range(len(ratios))]
        cnt[0] = tot - sum(cnt[1:])
        split_ids = np.cumsum(cnt)[:-1]
        return list(split_ids)

    def split_by_ratio(self, ratios, group_by=None):
        """Split interaction records by ratios.

        Args:
            ratios (list): List of split ratios. No need to be normalized.
            group_by (str, optional): Field name that interaction records should grouped by before splitting.
                Defaults to ``None``

        Returns:
            list: List of :class:`~Dataset`, whose interaction features has been split.

        Note:
            Other than the first one, each part is rounded down.
        """
        self.logger.debug(f'split by ratios [{ratios}], group_by=[{group_by}]')
        tot_ratio = sum(ratios)
        ratios = [_ / tot_ratio for _ in ratios]

        if group_by is None:
            tot_cnt = self.__len__()
            split_ids = self._calcu_split_ids(tot=tot_cnt, ratios=ratios)
            next_index = [range(start, end) for start, end in zip([0] + split_ids, split_ids + [tot_cnt])]
        else:
            grouped_inter_feat_index = self._grouped_index(self.inter_feat[group_by].numpy())
            next_index = [[] for _ in range(len(ratios))]
            for grouped_index in grouped_inter_feat_index:
                tot_cnt = len(grouped_index)
                split_ids = self._calcu_split_ids(tot=tot_cnt, ratios=ratios)
                for index, start, end in zip(next_index, [0] + split_ids, split_ids + [tot_cnt]):
                    index.extend(grouped_index[start:end])

        self._drop_unused_col()
        next_df = [self.inter_feat[index] for index in next_index]
        next_ds = [self.copy(_) for _ in next_df]
        return next_ds

    def _split_index_by_leave_one_out(self, grouped_index, leave_one_num):
        """Split indexes by strategy leave one out.

        Args:
            grouped_index (list of list of int): Index to be split.
            leave_one_num (int): Number of parts whose length is expected to be ``1``.

        Returns:
            list: List of index that has been split.
        """
        next_index = [[] for _ in range(leave_one_num + 1)]
        for index in grouped_index:
            index = list(index)
            tot_cnt = len(index)
            legal_leave_one_num = min(leave_one_num, tot_cnt - 1)
            pr = tot_cnt - legal_leave_one_num
            next_index[0].extend(index[:pr])
            for i in range(legal_leave_one_num):
                next_index[-legal_leave_one_num + i].append(index[pr])
                pr += 1
        return next_index

    def leave_one_out(self, group_by, leave_one_num=1):
        """Split interaction records by leave one out strategy.

        Args:
            group_by (str): Field name that interaction records should grouped by before splitting.
            leave_one_num (int, optional): Number of parts whose length is expected to be ``1``.
                Defaults to ``1``.

        Returns:
            list: List of :class:`~Dataset`, whose interaction features has been split.
        """
        self.logger.debug(f'leave one out, group_by=[{group_by}], leave_one_num=[{leave_one_num}]')
        if group_by is None:
            raise ValueError('leave one out strategy require a group field')

        grouped_inter_feat_index = self._grouped_index(self.inter_feat[group_by].numpy())
        next_index = self._split_index_by_leave_one_out(grouped_inter_feat_index, leave_one_num)

        self._drop_unused_col()
        next_df = [self.inter_feat[index] for index in next_index]
        next_ds = [self.copy(_) for _ in next_df]
        return next_ds

    def shuffle(self):
        """Shuffle the interaction records inplace.
        """
        self.inter_feat.shuffle()

    def sort(self, by, ascending=True):
        """Sort the interaction records inplace.

        Args:
            by (str or list of str): Field that as the key in the sorting process.
            ascending (bool or list of bool, optional): Results are ascending if ``True``, otherwise descending.
                Defaults to ``True``
        """
        self.inter_feat.sort(by=by, ascending=ascending)

    def build(self, eval_setting):
        """Processing dataset according to evaluation setting, including Group, Order and Split.
        See :class:`~recbole.config.eval_setting.EvalSetting` for details.

        Args:
            eval_setting (:class:`~recbole.config.eval_setting.EvalSetting`):
                Object contains evaluation settings, which guide the data processing procedure.

        Returns:
            list: List of built :class:`Dataset`.
        """
        self._change_feat_format()

        if self.benchmark_filename_list is not None:
            cumsum = list(np.cumsum(self.file_size_list))
            datasets = [self.copy(self.inter_feat[start:end]) for start, end in zip([0] + cumsum[:-1], cumsum)]
            return datasets

        ordering_args = eval_setting.ordering_args
        if ordering_args['strategy'] == 'shuffle':
            self.shuffle()
        elif ordering_args['strategy'] == 'by':
            self.sort(by=ordering_args['field'], ascending=ordering_args['ascending'])

        group_field = eval_setting.group_field

        split_args = eval_setting.split_args
        if split_args['strategy'] == 'by_ratio':
            datasets = self.split_by_ratio(split_args['ratios'], group_by=group_field)
        elif split_args['strategy'] == 'by_value':
            raise NotImplementedError()
        elif split_args['strategy'] == 'loo':
            datasets = self.leave_one_out(group_by=group_field, leave_one_num=split_args['leave_one_num'])
        else:
            datasets = self

        return datasets

    def save(self, filepath):
        """Saving this :class:`Dataset` object to local path.

        Args:
            filepath (str): path of saved dir.
        """
        if (filepath is None) or (not os.path.isdir(filepath)):
            raise ValueError(f'Filepath [{filepath}] need to be a dir.')

        file = os.path.join(filepath, f'{self.config["dataset"]}-dataset.pth')
        self.logger.debug(f'Saving into [{file}]')
        with open(file, 'wb') as f:
            pickle.dump(self, f)

    @dlapi.set()
    def get_user_feature(self):
        """
        Returns:
            Interaction: user features
        """
        if self.user_feat is None:
            self._check_field('uid_field')
            return Interaction({self.uid_field: torch.arange(self.user_num)})
        else:
            return self.user_feat

    @dlapi.set()
    def get_item_feature(self):
        """
        Returns:
            Interaction: item features
        """
        if self.item_feat is None:
            self._check_field('iid_field')
            return Interaction({self.iid_field: torch.arange(self.item_num)})
        else:
            return self.item_feat

    def _create_sparse_matrix(self, df_feat, source_field, target_field, form='coo', value_field=None):
        """Get sparse matrix that describe relations between two fields.

        Source and target should be token-like fields.

        Sparse matrix has shape (``self.num(source_field)``, ``self.num(target_field)``).

        For a row of <src, tgt>, ``matrix[src, tgt] = 1`` if ``value_field`` is ``None``,
        else ``matrix[src, tgt] = df_feat[value_field][src, tgt]``.

        Args:
            df_feat (Interaction): Feature where src and tgt exist.
            source_field (str): Source field
            target_field (str): Target field
            form (str, optional): Sparse matrix format. Defaults to ``coo``.
            value_field (str, optional): Data of sparse matrix, which should exist in ``df_feat``.
                Defaults to ``None``.

        Returns:
            scipy.sparse: Sparse matrix in form ``coo`` or ``csr``.
        """
        src = df_feat[source_field]
        tgt = df_feat[target_field]
        if value_field is None:
            data = np.ones(len(df_feat))
        else:
            if value_field not in df_feat:
                raise ValueError(f'Value_field [{value_field}] should be one of `df_feat`\'s features.')
            data = df_feat[value_field]
        mat = coo_matrix((data, (src, tgt)), shape=(self.num(source_field), self.num(target_field)))

        if form == 'coo':
            return mat
        elif form == 'csr':
            return mat.tocsr()
        else:
            raise NotImplementedError(f'Sparse matrix format [{form}] has not been implemented.')

    def _create_graph(self, tensor_feat, source_field, target_field, form='dgl', value_field=None):
        """Get graph that describe relations between two fields.

        Source and target should be token-like fields.

        For an edge of <src, tgt>, ``graph[src, tgt] = 1`` if ``value_field`` is ``None``,
        else ``graph[src, tgt] = df_feat[value_field][src, tgt]``.

        Currently, we support graph in `DGL`_ and `PyG`_.

        Args:
            tensor_feat (Interaction): Feature where src and tgt exist.
            source_field (str): Source field
            target_field (str): Target field
            form (str, optional): Library of graph data structure. Defaults to ``dgl``.
            value_field (str, optional): edge attributes of graph, which should exist in ``df_feat``.
                Defaults to ``None``.

        Returns:
            Graph of relations.

        .. _DGL:
            https://www.dgl.ai/

        .. _PyG:
            https://github.com/rusty1s/pytorch_geometric
        """
        src = tensor_feat[source_field]
        tgt = tensor_feat[target_field]

        if form == 'dgl':
            import dgl
            graph = dgl.graph((src, tgt))
            if value_field is not None:
                if isinstance(value_field, str):
                    value_field = {value_field}
                for k in value_field:
                    graph.edata[k] = tensor_feat[k]
            return graph
        elif form == 'pyg':
            from torch_geometric.data import Data
            edge_attr = tensor_feat[value_field] if value_field else None
            graph = Data(edge_index=torch.stack([src, tgt]), edge_attr=edge_attr)
            return graph
        else:
            raise NotImplementedError(f'Graph format [{form}] has not been implemented.')

    @dlapi.set()
    def inter_matrix(self, form='coo', value_field=None):
        """Get sparse matrix that describe interactions between user_id and item_id.

        Sparse matrix has shape (user_num, item_num).

        For a row of <src, tgt>, ``matrix[src, tgt] = 1`` if ``value_field`` is ``None``,
        else ``matrix[src, tgt] = self.inter_feat[src, tgt]``.

        Args:
            form (str, optional): Sparse matrix format. Defaults to ``coo``.
            value_field (str, optional): Data of sparse matrix, which should exist in ``df_feat``.
                Defaults to ``None``.

        Returns:
            scipy.sparse: Sparse matrix in form ``coo`` or ``csr``.
        """
        if not self.uid_field or not self.iid_field:
            raise ValueError('dataset does not exist uid/iid, thus can not converted to sparse matrix.')
        return self._create_sparse_matrix(self.inter_feat, self.uid_field, self.iid_field, form, value_field)

    def _history_matrix(self, row, value_field=None):
        """Get dense matrix describe user/item's history interaction records.

        ``history_matrix[i]`` represents ``i``'s history interacted item_id.

        ``history_value[i]`` represents ``i``'s history interaction records' values.
            ``0`` if ``value_field = None``.

        ``history_len[i]`` represents number of ``i``'s history interaction records.

        ``0`` is used as padding.

        Args:
            row (str): ``user`` or ``item``.
            value_field (str, optional): Data of matrix, which should exist in ``self.inter_feat``.
                Defaults to ``None``.

        Returns:
            tuple:
                - History matrix (torch.Tensor): ``history_matrix`` described above.
                - History values matrix (torch.Tensor): ``history_value`` described above.
                - History length matrix (torch.Tensor): ``history_len`` described above.
        """
        self._check_field('uid_field', 'iid_field')

        user_ids, item_ids = self.inter_feat[self.uid_field].numpy(), self.inter_feat[self.iid_field].numpy()
        if value_field is None:
            values = np.ones(len(self.inter_feat))
        else:
            if value_field not in self.inter_feat:
                raise ValueError(f'Value_field [{value_field}] should be one of `inter_feat`\'s features.')
            values = self.inter_feat[value_field].numpy()

        if row == 'user':
            row_num, max_col_num = self.user_num, self.item_num
            row_ids, col_ids = user_ids, item_ids
        else:
            row_num, max_col_num = self.item_num, self.user_num
            row_ids, col_ids = item_ids, user_ids

        history_len = np.zeros(row_num, dtype=np.int64)
        for row_id in row_ids:
            history_len[row_id] += 1

        col_num = np.max(history_len)
        if col_num > max_col_num * 0.2:
            self.logger.warning(
                f'Max value of {row}\'s history interaction records has reached '
                f'{col_num / max_col_num * 100}% of the total.'
            )

        history_matrix = np.zeros((row_num, col_num), dtype=np.int64)
        history_value = np.zeros((row_num, col_num))
        history_len[:] = 0
        for row_id, value, col_id in zip(row_ids, values, col_ids):
            history_matrix[row_id, history_len[row_id]] = col_id
            history_value[row_id, history_len[row_id]] = value
            history_len[row_id] += 1

        return torch.LongTensor(history_matrix), torch.FloatTensor(history_value), torch.LongTensor(history_len)

    @dlapi.set()
    def history_item_matrix(self, value_field=None):
        """Get dense matrix describe user's history interaction records.

        ``history_matrix[i]`` represents user ``i``'s history interacted item_id.

        ``history_value[i]`` represents user ``i``'s history interaction records' values,
        ``0`` if ``value_field = None``.

        ``history_len[i]`` represents number of user ``i``'s history interaction records.

        ``0`` is used as padding.

        Args:
            value_field (str, optional): Data of matrix, which should exist in ``self.inter_feat``.
                Defaults to ``None``.

        Returns:
            tuple:
                - History matrix (torch.Tensor): ``history_matrix`` described above.
                - History values matrix (torch.Tensor): ``history_value`` described above.
                - History length matrix (torch.Tensor): ``history_len`` described above.
        """
        return self._history_matrix(row='user', value_field=value_field)

    @dlapi.set()
    def history_user_matrix(self, value_field=None):
        """Get dense matrix describe item's history interaction records.

        ``history_matrix[i]`` represents item ``i``'s history interacted item_id.

        ``history_value[i]`` represents item ``i``'s history interaction records' values,
        ``0`` if ``value_field = None``.

        ``history_len[i]`` represents number of item ``i``'s history interaction records.

        ``0`` is used as padding.

        Args:
            value_field (str, optional): Data of matrix, which should exist in ``self.inter_feat``.
                Defaults to ``None``.

        Returns:
            tuple:
                - History matrix (torch.Tensor): ``history_matrix`` described above.
                - History values matrix (torch.Tensor): ``history_value`` described above.
                - History length matrix (torch.Tensor): ``history_len`` described above.
        """
        return self._history_matrix(row='item', value_field=value_field)

    @dlapi.set()
    def get_preload_weight(self, field):
        """Get preloaded weight matrix, whose rows are sorted by token ids.

        ``0`` is used as padding.

        Args:
            field (str): preloaded feature field name.

        Returns:
            numpy.ndarray: preloaded weight matrix. See :doc:`../user_guide/data/data_args` for details.
        """
        if field not in self._preloaded_weight:
            raise ValueError(f'Field [{field}] not in preload_weight')
        return self._preloaded_weight[field]

    def _dataframe_to_interaction(self, data):
        """Convert :class:`pandas.DataFrame` to :class:`~recbole.data.interaction.Interaction`.

        Args:
            data (pandas.DataFrame): data to be converted.

        Returns:
            :class:`~recbole.data.interaction.Interaction`: Converted data.
        """
        new_data = {}
        for k in data:
            value = data[k].values
            ftype = self.field2type[k]
            if ftype == FeatureType.TOKEN:
                new_data[k] = torch.LongTensor(value)
            elif ftype == FeatureType.FLOAT:
                new_data[k] = torch.FloatTensor(value)
            elif ftype == FeatureType.TOKEN_SEQ:
                seq_data = [torch.LongTensor(d[:self.field2seqlen[k]]) for d in value]
                new_data[k] = rnn_utils.pad_sequence(seq_data, batch_first=True)
            elif ftype == FeatureType.FLOAT_SEQ:
                seq_data = [torch.FloatTensor(d[:self.field2seqlen[k]]) for d in value]
                new_data[k] = rnn_utils.pad_sequence(seq_data, batch_first=True)
        return Interaction(new_data)<|MERGE_RESOLUTION|>--- conflicted
+++ resolved
@@ -26,12 +26,8 @@
 
 from recbole.data.interaction import Interaction
 from recbole.data.utils import dlapi
-<<<<<<< HEAD
-from recbole.utils import FeatureSource, FeatureType
+from recbole.utils import FeatureSource, FeatureType, get_local_time
 from recbole.utils.utils import set_color
-=======
-from recbole.utils import FeatureSource, FeatureType, get_local_time
->>>>>>> 9ec15faf
 
 
 class Dataset(object):
@@ -203,37 +199,6 @@
                     feat_name_list.append(f'{suf}_feat')
         return feat_name_list
 
-<<<<<<< HEAD
-    def _restore_saved_dataset(self, saved_dataset):
-        """Restore saved dataset from ``saved_dataset``.
-
-        Args:
-            saved_dataset (str): path for the saved dataset.
-        """
-        self.logger.debug(set_color('Restoring dataset from [{saved_dataset}].', 'green'))
-
-        if (saved_dataset is None) or (not os.path.isdir(saved_dataset)):
-            raise ValueError(f'Filepath [{saved_dataset}] need to be a dir.')
-
-        with open(os.path.join(saved_dataset, 'basic-info.json')) as file:
-            basic_info = json.load(file)
-
-        for k in basic_info:
-            setattr(self, k, basic_info[k])
-
-        feats = ['inter', 'user', 'item']
-        for name in feats:
-            cur_file_name = os.path.join(saved_dataset, f'{name}.csv')
-            if os.path.isfile(cur_file_name):
-                df = pd.read_csv(cur_file_name)
-                setattr(self, f'{name}_feat', df)
-            else:
-                setattr(self, f'{name}_feat', None)
-
-        self._get_field_from_config()
-
-=======
->>>>>>> 9ec15faf
     def _load_data(self, token, dataset_path):
         """Load features.
 

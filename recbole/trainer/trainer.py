--- conflicted
+++ resolved
@@ -118,13 +118,8 @@
             if self.weight_decay > 0:
                 self.logger.warning('\033[1;31mSparse Adam cannot argument received argument [{weight_decay}]\033[0m')
         else:
-<<<<<<< HEAD
             self.logger.warning('\033[1;31mReceived unrecognized optimizer, set default Adam optimizer\033[0m')
-            optimizer = optim.Adam(self.model.parameters(), lr=self.learning_rate)
-=======
-            self.logger.warning('Received unrecognized optimizer, set default Adam optimizer')
             optimizer = optim.Adam(params, lr=self.learning_rate)
->>>>>>> dfcd90b5
         return optimizer
 
     def _train_epoch(self, train_data, epoch_idx, loss_func=None, show_progress=False):

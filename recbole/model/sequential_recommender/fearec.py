--- conflicted
+++ resolved
@@ -29,11 +29,6 @@
 
 
 from recbole.model.abstract_recommender import SequentialRecommender
-<<<<<<< HEAD
-=======
-
-# from recbole.model.layers import FEAEncoder #考虑把encoder放进来
->>>>>>> 0575c2e8
 from recbole.model.loss import BPRLoss
 from recbole.data.interaction import Interaction
 
@@ -105,7 +100,6 @@
 
     def get_same_item_index(self, dataset):
         same_target_index = {}
-<<<<<<< HEAD
         target_item = dataset.inter_feat[self.ITEM_ID].numpy()
         count = 0
 
@@ -113,32 +107,6 @@
             all_index_same_id = np.where(target_item == item_id)[0]
             same_target_index[item_id] = all_index_same_id
             count += 1
-=======
-        aug_path = dataset.config["data_path"] + "/semantic_augmentationindex.pkl"
-        import os
-
-        if os.path.exists(aug_path):
-            with open(aug_path, "rb") as file:
-                same_target_index = pickle.load(file)
-                file.close()
-        else:
-            target_item = dataset.inter_feat[self.ITEM_ID].numpy()
-
-            count = 0
-            # print(dataset.inter_feat[self.ITEM_ID][2911])
-            # print("is 2895 fou")
-            # print(dataset.inter_feat[self.ITEM_ID][9867])
-            for index, item_id in enumerate(target_item):
-                print("{:1}".format(count / len(target_item) * 100) + "%")
-                all_index_same_id = np.where(target_item == item_id)[0]
-                same_target_index[item_id] = all_index_same_id
-                count += 1
-                # print(item_id,"index is",same_target_index[item_id])
-
-            with open(aug_path, "wb") as file:
-                pickle.dump(same_target_index, file)
-                file.close()
->>>>>>> 0575c2e8
 
         return same_target_index
 
@@ -213,13 +181,7 @@
         extended_attention_mask = self.get_attention_mask(item_seq)
         # extended_attention_mask = self.get_bi_attention_mask(item_seq)
 
-<<<<<<< HEAD
         trm_output = self.item_encoder(input_emb, extended_attention_mask, output_all_encoded_layers=True)
-=======
-        trm_output = self.item_encoder(
-            input_emb, extended_attention_mask, output_all_encoded_layers=True
-        )
->>>>>>> 0575c2e8
         output = trm_output[-1]
         output = self.gather_indexes(output, item_seq_len - 1)
 
@@ -236,10 +198,6 @@
         x = abs(x)
         return torch.pdist(x, p=2).pow(2).mul(-2).exp().mean().log()
 
-<<<<<<< HEAD
-
-=======
->>>>>>> 0575c2e8
     def calculate_loss(self, interaction):
         same_item_index = self.same_item_index
         sem_pos_lengths = []
@@ -254,17 +212,10 @@
                 print("error")
             while True:
                 sample_index = random.choice(targets_index)
-<<<<<<< HEAD
                 cur_item_list = interaction[self.ITEM_SEQ][i].to('cpu')
                 sample_item_list = dataset.inter_feat[self.ITEM_SEQ][sample_index]
                 are_equal = torch.equal(cur_item_list,sample_item_list)
                 sample_item_length = dataset.inter_feat[self.ITEM_SEQ_LEN][sample_index]
-=======
-                cur_item_list = interaction[self.ITEM_SEQ][i].to("cpu")
-                sample_item_list = dataset.inter_feat["item_id_list"][sample_index]
-                are_equal = torch.equal(cur_item_list, sample_item_list)
-                sample_item_length = dataset.inter_feat["item_length"][sample_index]
->>>>>>> 0575c2e8
                 if not are_equal or lens == 1:
                     sem_pos_lengths.append(sample_item_length)
                     sem_pos_seqs.append(sample_item_list)
@@ -558,18 +509,9 @@
             self.spatial_ratio = self.config["spatial_ratio"]
 
     def transpose_for_scores(self, x):
-<<<<<<< HEAD
         new_x_shape = x.size()[:-1] + (self.num_attention_heads, self.attention_head_size)
         x = x.view(*new_x_shape)  
         # return x.permute(0, 2, 1, 3)  
-=======
-        new_x_shape = x.size()[:-1] + (
-            self.num_attention_heads,
-            self.attention_head_size,
-        )
-        x = x.view(*new_x_shape)  # [256, 50, 2, 32]
-        # return x.permute(0, 2, 1, 3)  # [256, 2, 50, 32]
->>>>>>> 0575c2e8
         return x
 
     def time_delay_agg_training(self, values, corr):
@@ -647,18 +589,10 @@
         mixed_key_layer = self.key_layer(input_tensor)
         mixed_value_layer = self.value_layer(input_tensor)
 
-<<<<<<< HEAD
-=======
-        # trans挺快,query
->>>>>>> 0575c2e8
         queries = self.transpose_for_scores(mixed_query_layer)
         keys = self.transpose_for_scores(mixed_key_layer)
         values = self.transpose_for_scores(mixed_value_layer)
 
-<<<<<<< HEAD
-=======
-        # 这段代码是注意力机制中的一部分，涉及到对查询（queries）和键（keys）进行频域变换（FFT），以应用频域注意力
->>>>>>> 0575c2e8
         # B, H, L, E = query_layer.shape
         # AutoFormer
         B, L, H, E = queries.shape
@@ -675,16 +609,9 @@
         q_fft = torch.fft.rfft(queries.permute(0, 2, 3, 1).contiguous(), dim=-1)
         k_fft = torch.fft.rfft(keys.permute(0, 2, 3, 1).contiguous(), dim=-1)
 
-<<<<<<< HEAD
 
         # put into an empty box for sampling
         q_fft_box = torch.zeros(B, H, E, len(self.q_index), device=q_fft.device, dtype=torch.cfloat)
-=======
-        # 装到采样的空盒子里
-        q_fft_box = torch.zeros(
-            B, H, E, len(self.q_index), device=q_fft.device, dtype=torch.cfloat
-        )
->>>>>>> 0575c2e8
         q_fft_box = q_fft[:, :, :, self.q_index]
 
         k_fft_box = torch.zeros(
@@ -742,25 +669,14 @@
 
             # v
             v_fft = torch.fft.rfft(values.permute(0, 2, 3, 1).contiguous(), dim=-1)
-<<<<<<< HEAD
             # put into an empty box for sampling
             v_fft_box = torch.zeros(B, H, E, len(self.time_v_index), device=v_fft.device, dtype=torch.cfloat)
-=======
-            # 装到采样的空盒子里
-            v_fft_box = torch.zeros(
-                B, H, E, len(self.time_v_index), device=v_fft.device, dtype=torch.cfloat
-            )
->>>>>>> 0575c2e8
             v_fft_box = v_fft[:, :, :, self.time_v_index]
             spatial_v = torch.zeros(
                 B, H, E, L // 2 + 1, device=v_fft.device, dtype=torch.cfloat
             )
             spatial_v[:, :, :, self.time_v_index] = v_fft_box
 
-<<<<<<< HEAD
-
-=======
->>>>>>> 0575c2e8
             queries = torch.fft.irfft(spatial_q, dim=-1)
             keys = torch.fft.irfft(spatial_k, dim=-1)
             values = torch.fft.irfft(spatial_v, dim=-1)
